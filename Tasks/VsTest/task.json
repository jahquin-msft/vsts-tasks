--- conflicted
+++ resolved
@@ -13,11 +13,7 @@
     "version": {
         "Major": 1,
         "Minor": 0,
-<<<<<<< HEAD
         "Patch": 69
-=======
-        "Patch": 68
->>>>>>> 0c080f91
     },
     "demands": [
         "vstest"
