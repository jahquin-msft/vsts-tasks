import * as tl from 'vsts-task-lib/task';
import * as path from 'path';
import * as Q from 'q';
import * as models from './models';
import * as utils from './helpers';
import * as parameterParser from './parameterparser'
import * as version from './vstestversion';
import * as os from 'os';
import * as fs from 'fs';

const xml2js = require('./node_modules/xml2js');
const uuid = require('uuid');

const parser = new xml2js.Parser();
const builder = new xml2js.Builder();
const headlessBuilder = new xml2js.Builder({ headless: true });

const runSettingsExtension = '.runsettings';
const testSettingsExtension = '.testsettings';

const testSettingsAgentNameTag = 'agent-5d76a195-1e43-4b90-a6ce-4ec3de87ed25';
const testSettingsNameTag = 'testSettings-5d76a195-1e43-4b90-a6ce-4ec3de87ed25';
const testSettingsIDTag = '5d76a195-1e43-4b90-a6ce-4ec3de87ed25';
const testSettingsXmlnsTag = 'http://microsoft.com/schemas/VisualStudio/TeamTest/2010'

//TestImpact collector
const testImpactFriendlyName = 'Test Impact';
const testImpactDataCollectorTemplate = '<DataCollector uri=\"datacollector://microsoft/TestImpact/1.0\" assemblyQualifiedName=\"Microsoft.VisualStudio.TraceCollector.TestImpactDataCollector, Microsoft.VisualStudio.TraceCollector, Culture=neutral, PublicKeyToken=b03f5f7f11d50a3a\" friendlyName=\"Test Impact\"><Configuration><RootPath></RootPath></Configuration></DataCollector>';

//Video collector
const videoCollectorFriendlyName = 'Screen and Voice Recorder';
const videoDataCollectorTemplate = '<DataCollector uri=\"datacollector://microsoft/VideoRecorder/1.0\" assemblyQualifiedName=\"Microsoft.VisualStudio.TestTools.DataCollection.VideoRecorder.VideoRecorderDataCollector, Microsoft.VisualStudio.TestTools.DataCollection.VideoRecorder, Version=14.0.0.0, Culture=neutral, PublicKeyToken=b03f5f7f11d50a3a\" friendlyName=\"Screen and Voice Recorder\"></DataCollector>';

//Parallel configuration
const runSettingsForParallel = '<?xml version="1.0" encoding="utf-8"?><RunSettings><RunConfiguration><MaxCpuCount>0</MaxCpuCount></RunConfiguration></RunSettings>';

// TIA on for DTA Run
const runSettingsForTIAOn = '<?xml version="1.0" encoding="utf-8"?><RunSettings><RunConfiguration><TestImpact enabled=\"true\"></TestImpact><BaseLineRunId value=\"{0}\"></BaseLineRunId></RunConfiguration></RunSettings>';

const testSettingsTemplate = `<?xml version=\"1.0\" encoding=\"UTF-8\"?>
    <TestSettings name=\"testSettings-5d76a195-1e43-4b90-a6ce-4ec3de87ed25\" id=\"5d76a195-1e43-4b90-a6ce-4ec3de87ed25\" xmlns=\"http://microsoft.com/schemas/VisualStudio/TeamTest/2010\">
    <Execution>
    <AgentRule name=\"agent-5d76a195-1e43-4b90-a6ce-4ec3de87ed25\">
    <DataCollectors>
    </DataCollectors>
    </AgentRule>
    </Execution>
    </TestSettings>`;

const runSettingsTemplate = `<?xml version=\"1.0\" encoding=\"utf-8\"?>
    <RunSettings>
    <DataCollectionRunSettings>
    <DataCollectors>
    </DataCollectors>
    </DataCollectionRunSettings>
    </RunSettings>`;

<<<<<<< HEAD
export function updateSettingsFileAsRequired(settingsFile: string, isParallelRun: boolean, tiaConfig: models.TiaConfiguration, vsVersion: number, videoCollector: boolean, overrideParametersString: string, isDistributedRun: boolean): Q.Promise<string> {
=======
export async function updateSettingsFileAsRequired(settingsFile: string, isParallelRun: boolean, tiaConfig: models.TiaConfiguration, vsVersion: version.VSTestVersion, videoCollector: boolean, overrideParametersString: string, isDistributedRun: boolean): Promise<string> {
>>>>>>> 5268db8f
    const defer = Q.defer<string>();
    let result: any;

    if (!isParallelRun && !videoCollector && !tiaConfig.tiaEnabled && !overrideParametersString) {
        defer.resolve(settingsFile);
        return defer.promise;
    }

    let settingsExt = null;
    if (settingsFile && fs.lstatSync(settingsFile).isFile() && settingsFile.split('.').pop().toLowerCase() === 'testsettings') {
            settingsExt = testSettingsExtension;
    }
<<<<<<< HEAD
    else if (settingsFile && utils.Helper.pathExistsAsFile(settingsFile)) {
            settingsExt = runSettingsExtension;
=======

    if(settingsExt === testSettingsExtension && result.TestSettings && 
        result.TestSettings.Properties && result.TestSettings.Properties[0] && 
        result.TestSettings.Properties[0].Property && vsVersion && !vsVersion.isTestSettingsPropertiesSupported()){
            tl.warning(tl.loc('testSettingPropertiesNotSupported'))  
    } 

    if (overrideParametersString) {
        if (settingsExt === runSettingsExtension || settingsExt === testSettingsExtension) {
            result = updateSettingsWithParameters(result, overrideParametersString);
        } else {
            tl.warning(tl.loc('overrideNotSupported'));
        }
>>>>>>> 5268db8f
    }

    return utils.Helper.getXmlContents(settingsFile).then(function(result) {
        if (!result || (result.TestSettings === undefined && result.runsettings === undefined)) {
            tl.warning(tl.loc('InvalidSettingsFile', settingsFile));
            settingsExt = null;
        }

        if (overrideParametersString) {
            if (settingsExt === runSettingsExtension) {
                result = updateRunSettingsWithParameters(result, overrideParametersString);
            } else {
                tl.warning(tl.loc('overrideNotSupported'));
            }
        }

        if (isParallelRun) {
            if (settingsExt === testSettingsExtension) {
                tl.warning(tl.loc('RunInParallelNotSupported'));
            } else if (settingsExt === runSettingsExtension) {
                tl.debug('Enabling run in parallel by editing given runsettings.');
                result = setupRunSettingsWithRunInParallel(result);
            } else {
                tl.debug('Enabling run in parallel by creating new runsettings.');
                settingsExt = runSettingsExtension;
                return CreateSettings(runSettingsForParallel).then(function (res) {
                    result = res;
                });
            }
<<<<<<< HEAD
        }
    }).catch( function(err){
        // getXMLContents will always throw when settings file is not valid
        // We should not fail here but continue
        tl.debug(err);
    }).then(function() {
        if (videoCollector) {
            //Enable video collector only in test settings.
            let videoCollectorNode = null;
            parser.parseString(videoDataCollectorTemplate, function (err, data) {
                if (err) {
                    defer.reject(err);
                }
                videoCollectorNode = data;
            });
            if (settingsExt === testSettingsExtension) {
                tl.debug('Enabling video data collector by editing given testsettings.')
                result = updateTestSettingsWithDataCollector(result, videoCollectorFriendlyName, videoCollectorNode);
            } else if (settingsExt === runSettingsExtension) {
                tl.warning(tl.loc('VideoCollectorNotSupportedWithRunSettings'));
            } else {
                tl.debug('Enabling video data collection by creating new test settings.')
                settingsExt = testSettingsExtension;
                return CreateSettings(testSettingsTemplate).then(function(res){
                    result = res;                
                }).then(function() {
                    result = updateTestSettingsWithDataCollector(result, videoCollectorFriendlyName, videoCollectorNode)
                });
=======
            testImpactCollectorNode = data;
            if (tiaConfig.useNewCollector) {
                testImpactCollectorNode.DataCollector.$.codebase = getTraceCollectorUri(vsVersion.majorVersion);
>>>>>>> 5268db8f
            }
        }
    }).then(function(){
        if (tiaConfig.tiaEnabled && !tiaConfig.disableEnablingDataCollector) {
            let testImpactCollectorNode = null;
            parser.parseString(testImpactDataCollectorTemplate, function (err, data) {
                if (err) {
                    defer.reject(err);
                }
                testImpactCollectorNode = data;
                if (tiaConfig.useNewCollector) {
                    testImpactCollectorNode.DataCollector.$.codebase = getTraceCollectorUri(vsVersion);
                }
                testImpactCollectorNode.DataCollector.Configuration[0].ImpactLevel = getTIALevel(tiaConfig);
                if (getTIALevel(tiaConfig) === 'file') {
                    testImpactCollectorNode.DataCollector.Configuration[0].LogFilePath = 'true';
                }
                if (tiaConfig.context === 'CD') {
                    testImpactCollectorNode.DataCollector.Configuration[0].RootPath = '';
                } else {
                    testImpactCollectorNode.DataCollector.Configuration[0].RootPath = tiaConfig.sourcesDir;
                }
            });

            if (settingsExt === testSettingsExtension) {
                tl.debug('Enabling Test Impact collector by editing given testsettings.')
                result = updateTestSettingsWithDataCollector(result, testImpactFriendlyName, testImpactCollectorNode);
            } else if (settingsExt === runSettingsExtension) {
                tl.debug('Enabling Test Impact collector by editing given runsettings.')
                result = updateRunSettingsWithDataCollector(result, testImpactFriendlyName, testImpactCollectorNode);
            } else {
                tl.debug('Enabling test impact data collection by creating new runsettings.')
                settingsExt = runSettingsExtension;
                return CreateSettings(runSettingsTemplate).then(function(res) {
                    result = res;
                }).then(function() {
                    result = updateRunSettingsWithDataCollector(result, testImpactFriendlyName, testImpactCollectorNode);
                });                
            }
        }
    }).then(function() {
        if (isDistributedRun && tiaConfig.tiaEnabled) {
            let baseLineRunId = utils.Helper.readFileContentsSync(tiaConfig.baseLineBuildIdFile, 'utf-8');
            if (settingsExt === testSettingsExtension) {
                tl.debug('Enabling tia in testsettings.');
                result = setupTestSettingsWithTestImpactOn(result, baseLineRunId);
            } else if (settingsExt === runSettingsExtension) {
                tl.debug('Enabling tia in runsettings.');
                result = setupRunSettingsWithTestImpactOn(result, baseLineRunId);
            } else {
                tl.debug('Enabling tia by creating new runsettings.');
                settingsExt = runSettingsExtension;
                var runsettingsWithBaseLineRunId = runSettingsForTIAOn.replace("{0}", baseLineRunId);
                return CreateSettings(runsettingsWithBaseLineRunId).then(function(res) {
                    result = res;
                });
            }
        }
    }).then(function() {
        if (result) {
            utils.Helper.writeXmlFile(result, settingsFile, settingsExt)
                .then(function (filename) {
                    defer.resolve(filename);
                });
        } else {
            tl.debug('Not editing settings file. Using specified file as it is.')
            defer.resolve(settingsFile);
        }
        return defer.promise;
    }).catch(function(err){
        defer.resolve(settingsFile);
        tl.warning(tl.loc('ErrorWhileUpdatingSettings'));
        return defer.promise;
    });
}

function updateSettingsWithParameters(result: any, overrideParametersString: string) {
    const overrideParameters = parameterParser.parse(overrideParametersString);
    var parametersArray;
    if (result.RunSettings) 
	{
		if(result.RunSettings.TestRunParameters && result.RunSettings.TestRunParameters[0] &&
        result.RunSettings.TestRunParameters[0].Parameter) 
		{
			tl.debug('Overriding test run parameters for run settings.');
			parametersArray = result.RunSettings.TestRunParameters[0].Parameter;
		}
    }
	else if(result.TestSettings)
	{
	    if(result.TestSettings.Properties && result.TestSettings.Properties[0] &&
        result.TestSettings.Properties[0].Property) 
		{
			tl.debug('Overriding test run parameters for test settings.');
		    parametersArray = result.TestSettings.Properties[0].Property;
        }  
    }	
    
    if(parametersArray)
        {
            parametersArray.forEach(function (parameter) {
				const key = parameter.$.Name || parameter.$.name;
				if (overrideParameters[key] && overrideParameters[key].value) {
                    tl.debug('Overriding value for parameter : ' + key );
					if (parameter.$.Value) {
						parameter.$.Value = overrideParameters[key].value;
					} else {
						parameter.$.value = overrideParameters[key].value;
					}
				}
			});
        }
    
    return result;
}

function updateRunSettingsWithDataCollector(result: any, dataCollectorFriendlyName: string, dataCollectorNodeToAdd) {
    if (!result.RunSettings) {
        tl.debug('Updating runsettings file from RunSettings node');
        result.RunSettings = { DataCollectionRunSettings: { DataCollectors: dataCollectorNodeToAdd } };
    } else if (!result.RunSettings.DataCollectionRunSettings) {
        tl.debug('Updating runsettings file from DataCollectionSettings node');
        result.RunSettings.DataCollectionRunSettings = { DataCollectors: dataCollectorNodeToAdd };
    } else if (!result.RunSettings.DataCollectionRunSettings[0].DataCollectors) {
        tl.debug('Updating runsettings file from DataCollectors node');
        result.RunSettings.DataCollectionRunSettings[0] = { DataCollectors: dataCollectorNodeToAdd };
    } else {
        const dataCollectorArray = result.RunSettings.DataCollectionRunSettings[0].DataCollectors[0].DataCollector;
        if (!dataCollectorArray) {
            tl.debug('Updating runsettings file from DataCollector node');
            result.RunSettings.DataCollectionRunSettings[0] = { DataCollectors: dataCollectorNodeToAdd };
        } else {
            if (!isDataCollectorPresent(dataCollectorArray, dataCollectorFriendlyName)) {
                tl.debug('Updating runsettings file, adding a DataCollector node');
                dataCollectorArray.push(dataCollectorNodeToAdd.DataCollector);
            }
        }
    }
    return result;
}

function isDataCollectorPresent(dataCollectorArray, dataCollectorFriendlyName: string): Boolean {
    let found = false;
    for (const node of dataCollectorArray) {
        if (node.$.friendlyName && node.$.friendlyName.toUpperCase() === dataCollectorFriendlyName.toUpperCase()) {
            tl.debug('Data collector already present, will not add the node.');
            found = true;
            break;
        }
    }
    return found;
}

function updateTestSettingsWithDataCollector(result: any, dataCollectorFriendlyName: string, dataCollectorNodeToAdd) {
    if (!result.TestSettings) {
        tl.debug('Updating testsettings file from TestSettings node');
        result.TestSettings = { Execution: { AgentRule: { DataCollectors:  dataCollectorNodeToAdd  } } };
        result.TestSettings.Execution.AgentRule.$ = { name: testSettingsAgentNameTag };
        result.TestSettings.$ = { name: testSettingsNameTag, id: testSettingsIDTag, xmlns: testSettingsXmlnsTag };
    } else if (!result.TestSettings.Execution) {
        tl.debug('Updating testsettings file from Execution node');
        result.TestSettings.Execution = { AgentRule: { DataCollectors:  dataCollectorNodeToAdd  } };
        result.TestSettings.Execution.AgentRule.$ = { name: testSettingsAgentNameTag };
    } else if (!result.TestSettings.Execution[0].AgentRule) {
        tl.debug('Updating testsettings file from AgentRule node');
        result.TestSettings.Execution[0] = { AgentRule: { DataCollectors: dataCollectorNodeToAdd  } };
        result.TestSettings.Execution[0].AgentRule.$ = { name: testSettingsAgentNameTag };
    } else if (!result.TestSettings.Execution[0].AgentRule[0].DataCollectors) {
        tl.debug('Updating testsettings file from DataCollectors node');
        result.TestSettings.Execution[0].AgentRule[0] = { DataCollectors: dataCollectorNodeToAdd };
        result.TestSettings.Execution[0].AgentRule.$ = { name: testSettingsAgentNameTag };
    } else {
        const dataCollectorArray = result.TestSettings.Execution[0].AgentRule[0].DataCollectors[0].DataCollector;
        if (!dataCollectorArray) {
            tl.debug('Updating testsettings file from DataCollector node');
            result.TestSettings.Execution[0].AgentRule[0].DataCollectors[0] = dataCollectorNodeToAdd;
        } else {
            if (!isDataCollectorPresent(dataCollectorArray, dataCollectorFriendlyName)) {
                tl.debug('Updating testsettings file, adding a DataCollector node');
                dataCollectorArray.push(dataCollectorNodeToAdd.DataCollector);
            }
        }
    }
    return result;
}

function CreateSettings(runSettingsContents: string): Q.Promise<any> {
    const defer = Q.defer<any>();
    parser.parseString(runSettingsContents, function (err, result) {
        if (err) {
            defer.reject(err);
        }
        defer.resolve(result);
    });
    return defer.promise;
}

function setupRunSettingsWithRunInParallel(result: any) {
    const runInParallelNode = { MaxCpuCount: 0 };
    if (!result.RunSettings.RunConfiguration || !result.RunSettings.RunConfiguration[0]) {
        tl.debug('Run configuration not found in the runsettings, so adding one with RunInParallel');
        result.RunSettings.RunConfiguration = runInParallelNode;
    } else if (!result.RunSettings.RunConfiguration[0].MaxCpuCount) {
        tl.debug('MaxCpuCount node not found in run configuration, so adding MaxCpuCount node');
        result.RunSettings.RunConfiguration[0].MaxCpuCount = 0;
    } else if (result.RunSettings.RunConfiguration[0].MaxCpuCount !== 0) {
        tl.debug('MaxCpuCount given in the runsettings file is not 0, so updating it to 0, given value :'
            + result.RunSettings.RunConfiguration[0].MaxCpuCount);
        result.RunSettings.RunConfiguration[0].MaxCpuCount = 0;
    }
    return result;
}

function setupRunSettingsWithTestImpactOn(result: any, baseLineRunId: String) {
    var tiaNode = {
        TestImpact: {
            $: {
                enabled: true
            }
        },
        BaseLineRunId: {
            $: {
                value: baseLineRunId
            }
        },
    }

    if (!result.RunSettings.RunConfiguration) {
        tl.debug('Run configuration not found in the runsettings, so adding one with TestImpact on');
        result.RunSettings.RunConfiguration = tiaNode;
    } else if (!result.RunSettings.RunConfiguration[0]){
        result.RunSettings.RunConfiguration.TestImpact = {};
        result.RunSettings.RunConfiguration.BaseLineRunId = {};
        result.RunSettings.RunConfiguration.TestImpact.$ = {};
        result.RunSettings.RunConfiguration.BaseLineRunId.$ = {};
        result.RunSettings.RunConfiguration.TestImpact.$.enabled = true;
        result.RunSettings.RunConfiguration.BaseLineRunId.$.value = baseLineRunId;
    }else{
        result.RunSettings.RunConfiguration[0].TestImpact = {};
        result.RunSettings.RunConfiguration[0].BaseLineRunId = {};
        result.RunSettings.RunConfiguration[0].TestImpact.$ = {};
        result.RunSettings.RunConfiguration[0].BaseLineRunId.$ = {};
        result.RunSettings.RunConfiguration[0].TestImpact.$.enabled = true;
        result.RunSettings.RunConfiguration[0].BaseLineRunId.$.value = baseLineRunId;
    }
    return result;
}

function setupTestSettingsWithTestImpactOn(result: any, baseLineRunId: String) {
    var tiaNode = {
        TestImpact: {
            $: {
                enabled: true
            }
        },
        BaseLineRunId: {
            $: {
                value: baseLineRunId
            }
        },
    }

    if (!result.TestSettings.Execution) {
        tl.debug('Execution not found in the testsettings, so adding one with TestImpact on');
        result.TestSettings.Execution = tiaNode;
    } else if (!result.TestSettings.Execution[0]){
        result.TestSettings.Execution.TestImpact = {};
        result.TestSettings.Execution.BaseLineRunId = {};
        result.TestSettings.Execution.TestImpact.$ = {};
        result.TestSettings.Execution.BaseLineRunId.$ = {};
        result.TestSettings.Execution.TestImpact.$.enabled = true;
        result.TestSettings.Execution.BaseLineRunId.$.value = baseLineRunId;
    }else{
        result.TestSettings.Execution[0].TestImpact = {};
        result.TestSettings.Execution[0].BaseLineRunId = {};
        result.TestSettings.Execution[0].TestImpact.$ = {};
        result.TestSettings.Execution[0].BaseLineRunId.$ = {};
        result.TestSettings.Execution[0].TestImpact.$.enabled = true;
        result.TestSettings.Execution[0].BaseLineRunId.$.value = baseLineRunId;
    }
    return result;
}

function getTraceCollectorUri(vsVersion: any): string {
    if (vsVersion === 15) {
        return 'file://' + path.join(__dirname, 'TestSelector/Microsoft.VisualStudio.TraceCollector.dll');
    } else {
        return 'file://' + path.join(__dirname, 'TestSelector/14.0/Microsoft.VisualStudio.TraceCollector.dll');
    }
}

function getTIALevel(tiaConfig: models.TiaConfiguration) {
    if (tiaConfig.fileLevel && tiaConfig.fileLevel.toUpperCase() === 'FALSE') {
        return 'method';
    }
    return 'file';
}<|MERGE_RESOLUTION|>--- conflicted
+++ resolved
@@ -10,10 +10,8 @@
 
 const xml2js = require('./node_modules/xml2js');
 const uuid = require('uuid');
-
-const parser = new xml2js.Parser();
-const builder = new xml2js.Builder();
-const headlessBuilder = new xml2js.Builder({ headless: true });
+const parser = require('xml2js-parser');
+//const parser = new xml2js.Parser();
 
 const runSettingsExtension = '.runsettings';
 const testSettingsExtension = '.testsettings';
@@ -55,52 +53,39 @@
     </DataCollectionRunSettings>
     </RunSettings>`;
 
-<<<<<<< HEAD
-export function updateSettingsFileAsRequired(settingsFile: string, isParallelRun: boolean, tiaConfig: models.TiaConfiguration, vsVersion: number, videoCollector: boolean, overrideParametersString: string, isDistributedRun: boolean): Q.Promise<string> {
-=======
-export async function updateSettingsFileAsRequired(settingsFile: string, isParallelRun: boolean, tiaConfig: models.TiaConfiguration, vsVersion: version.VSTestVersion, videoCollector: boolean, overrideParametersString: string, isDistributedRun: boolean): Promise<string> {
->>>>>>> 5268db8f
-    const defer = Q.defer<string>();
-    let result: any;
-
-    if (!isParallelRun && !videoCollector && !tiaConfig.tiaEnabled && !overrideParametersString) {
-        defer.resolve(settingsFile);
-        return defer.promise;
-    }
-
-    let settingsExt = null;
-    if (settingsFile && fs.lstatSync(settingsFile).isFile() && settingsFile.split('.').pop().toLowerCase() === 'testsettings') {
-            settingsExt = testSettingsExtension;
-    }
-<<<<<<< HEAD
-    else if (settingsFile && utils.Helper.pathExistsAsFile(settingsFile)) {
-            settingsExt = runSettingsExtension;
-=======
-
-    if(settingsExt === testSettingsExtension && result.TestSettings && 
-        result.TestSettings.Properties && result.TestSettings.Properties[0] && 
-        result.TestSettings.Properties[0].Property && vsVersion && !vsVersion.isTestSettingsPropertiesSupported()){
-            tl.warning(tl.loc('testSettingPropertiesNotSupported'))  
-    } 
-
-    if (overrideParametersString) {
-        if (settingsExt === runSettingsExtension || settingsExt === testSettingsExtension) {
-            result = updateSettingsWithParameters(result, overrideParametersString);
-        } else {
-            tl.warning(tl.loc('overrideNotSupported'));
-        }
->>>>>>> 5268db8f
-    }
-
-    return utils.Helper.getXmlContents(settingsFile).then(function(result) {
-        if (!result || (result.TestSettings === undefined && result.runsettings === undefined)) {
+
+export function updateSettingsFileAsRequired(settingsFile: string, isParallelRun: boolean, tiaConfig: models.TiaConfiguration, vsVersion: version.VSTestVersion, videoCollector: boolean, overrideParametersString: string, isDistributedRun: boolean): string {
+    try {
+        let result: any;
+
+        if (!isParallelRun && !videoCollector && !tiaConfig.tiaEnabled && !overrideParametersString) {
+            return settingsFile;
+        }
+
+        let settingsExt = null;
+        if (settingsFile && fs.lstatSync(settingsFile).isFile() && settingsFile.split('.').pop().toLowerCase() === 'testsettings') {
+                settingsExt = testSettingsExtension;
+        }
+        else if (settingsFile && utils.Helper.pathExistsAsFile(settingsFile)) {
+                settingsExt = runSettingsExtension;   
+        } 
+
+        result = utils.Helper.getXmlContentsSync(settingsFile);
+
+        if (!result || (result.TestSettings === undefined && result.RunSettings === undefined)) {
             tl.warning(tl.loc('InvalidSettingsFile', settingsFile));
             settingsExt = null;
         }
 
+        if(settingsExt === testSettingsExtension && result.TestSettings && 
+            result.TestSettings.Properties && result.TestSettings.Properties[0] && 
+            result.TestSettings.Properties[0].Property && vsVersion && !vsVersion.isTestSettingsPropertiesSupported()){
+                tl.warning(tl.loc('testSettingPropertiesNotSupported'))  
+        } 
+
         if (overrideParametersString) {
-            if (settingsExt === runSettingsExtension) {
-                result = updateRunSettingsWithParameters(result, overrideParametersString);
+            if (settingsExt === runSettingsExtension || settingsExt === testSettingsExtension) {
+                result = updateSettingsWithParameters(result, overrideParametersString);
             } else {
                 tl.warning(tl.loc('overrideNotSupported'));
             }
@@ -115,26 +100,16 @@
             } else {
                 tl.debug('Enabling run in parallel by creating new runsettings.');
                 settingsExt = runSettingsExtension;
-                return CreateSettings(runSettingsForParallel).then(function (res) {
-                    result = res;
-                });
-            }
-<<<<<<< HEAD
-        }
-    }).catch( function(err){
-        // getXMLContents will always throw when settings file is not valid
-        // We should not fail here but continue
-        tl.debug(err);
-    }).then(function() {
+                result = CreateSettings(runSettingsForParallel);
+            }
+        }
+        
+        
         if (videoCollector) {
             //Enable video collector only in test settings.
             let videoCollectorNode = null;
-            parser.parseString(videoDataCollectorTemplate, function (err, data) {
-                if (err) {
-                    defer.reject(err);
-                }
-                videoCollectorNode = data;
-            });
+            videoCollectorNode = parser.parseStringSync(videoDataCollectorTemplate);
+
             if (settingsExt === testSettingsExtension) {
                 tl.debug('Enabling video data collector by editing given testsettings.')
                 result = updateTestSettingsWithDataCollector(result, videoCollectorFriendlyName, videoCollectorNode);
@@ -143,39 +118,27 @@
             } else {
                 tl.debug('Enabling video data collection by creating new test settings.')
                 settingsExt = testSettingsExtension;
-                return CreateSettings(testSettingsTemplate).then(function(res){
-                    result = res;                
-                }).then(function() {
-                    result = updateTestSettingsWithDataCollector(result, videoCollectorFriendlyName, videoCollectorNode)
-                });
-=======
-            testImpactCollectorNode = data;
+                result = CreateSettings(testSettingsTemplate);
+                result = updateTestSettingsWithDataCollector(result, videoCollectorFriendlyName, videoCollectorNode);
+            }
+        }
+        
+        if (tiaConfig.tiaEnabled && !tiaConfig.disableEnablingDataCollector) {
+            let testImpactCollectorNode = null;
+            testImpactCollectorNode = parser.parseStringSync(testImpactDataCollectorTemplate);
+
             if (tiaConfig.useNewCollector) {
                 testImpactCollectorNode.DataCollector.$.codebase = getTraceCollectorUri(vsVersion.majorVersion);
->>>>>>> 5268db8f
-            }
-        }
-    }).then(function(){
-        if (tiaConfig.tiaEnabled && !tiaConfig.disableEnablingDataCollector) {
-            let testImpactCollectorNode = null;
-            parser.parseString(testImpactDataCollectorTemplate, function (err, data) {
-                if (err) {
-                    defer.reject(err);
-                }
-                testImpactCollectorNode = data;
-                if (tiaConfig.useNewCollector) {
-                    testImpactCollectorNode.DataCollector.$.codebase = getTraceCollectorUri(vsVersion);
-                }
-                testImpactCollectorNode.DataCollector.Configuration[0].ImpactLevel = getTIALevel(tiaConfig);
-                if (getTIALevel(tiaConfig) === 'file') {
-                    testImpactCollectorNode.DataCollector.Configuration[0].LogFilePath = 'true';
-                }
-                if (tiaConfig.context === 'CD') {
-                    testImpactCollectorNode.DataCollector.Configuration[0].RootPath = '';
-                } else {
-                    testImpactCollectorNode.DataCollector.Configuration[0].RootPath = tiaConfig.sourcesDir;
-                }
-            });
+            }
+            testImpactCollectorNode.DataCollector.Configuration[0].ImpactLevel = getTIALevel(tiaConfig);
+            if (getTIALevel(tiaConfig) === 'file') {
+                testImpactCollectorNode.DataCollector.Configuration[0].LogFilePath = 'true';
+            }
+            if (tiaConfig.context === 'CD') {
+                testImpactCollectorNode.DataCollector.Configuration[0].RootPath = '';
+            } else {
+                testImpactCollectorNode.DataCollector.Configuration[0].RootPath = tiaConfig.sourcesDir;
+            }
 
             if (settingsExt === testSettingsExtension) {
                 tl.debug('Enabling Test Impact collector by editing given testsettings.')
@@ -186,14 +149,11 @@
             } else {
                 tl.debug('Enabling test impact data collection by creating new runsettings.')
                 settingsExt = runSettingsExtension;
-                return CreateSettings(runSettingsTemplate).then(function(res) {
-                    result = res;
-                }).then(function() {
-                    result = updateRunSettingsWithDataCollector(result, testImpactFriendlyName, testImpactCollectorNode);
-                });                
-            }
-        }
-    }).then(function() {
+                result = CreateSettings(runSettingsTemplate);
+                result = updateRunSettingsWithDataCollector(result, testImpactFriendlyName, testImpactCollectorNode);
+            }
+        }
+        
         if (isDistributedRun && tiaConfig.tiaEnabled) {
             let baseLineRunId = utils.Helper.readFileContentsSync(tiaConfig.baseLineBuildIdFile, 'utf-8');
             if (settingsExt === testSettingsExtension) {
@@ -206,27 +166,22 @@
                 tl.debug('Enabling tia by creating new runsettings.');
                 settingsExt = runSettingsExtension;
                 var runsettingsWithBaseLineRunId = runSettingsForTIAOn.replace("{0}", baseLineRunId);
-                return CreateSettings(runsettingsWithBaseLineRunId).then(function(res) {
-                    result = res;
-                });
-            }
-        }
-    }).then(function() {
+                result = CreateSettings(runsettingsWithBaseLineRunId);
+            }
+        }
+        
         if (result) {
-            utils.Helper.writeXmlFile(result, settingsFile, settingsExt)
-                .then(function (filename) {
-                    defer.resolve(filename);
-                });
+            let fileName = utils.Helper.writeXmlFileSync(result, settingsFile, settingsExt);
+            return fileName;
         } else {
             tl.debug('Not editing settings file. Using specified file as it is.')
-            defer.resolve(settingsFile);
-        }
-        return defer.promise;
-    }).catch(function(err){
-        defer.resolve(settingsFile);
+            return settingsFile;
+        }
+    }
+    catch(err) {        
         tl.warning(tl.loc('ErrorWhileUpdatingSettings'));
-        return defer.promise;
-    });
+        return settingsFile;
+    }    
 }
 
 function updateSettingsWithParameters(result: any, overrideParametersString: string) {
@@ -339,15 +294,15 @@
     return result;
 }
 
-function CreateSettings(runSettingsContents: string): Q.Promise<any> {
-    const defer = Q.defer<any>();
-    parser.parseString(runSettingsContents, function (err, result) {
-        if (err) {
-            defer.reject(err);
-        }
-        defer.resolve(result);
-    });
-    return defer.promise;
+function CreateSettings(runSettingsContents: string): any {
+    try {
+        let parsedContent = parser.parseStringSync(runSettingsContents); 
+        return parsedContent;
+    }
+    catch (err) {
+        tl.error(err);
+        throw err;
+    }
 }
 
 function setupRunSettingsWithRunInParallel(result: any) {
