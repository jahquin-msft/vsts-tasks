--- conflicted
+++ resolved
@@ -158,7 +158,7 @@
     }
 
     if (isDebugEnabled()) {
-        if (vstestConfig.vsTestVersionDetails !== null && (vstestConfig.vsTestVersionDetails.vstestDiagSupported() 
+        if (vstestConfig.vsTestVersionDetails !== null && (vstestConfig.vsTestVersionDetails.vstestDiagSupported()
             || utils.Helper.isToolsInstallerFlow(vstestConfig))) {
             argsArray.push('/diag:' + vstestConfig.vstestDiagFile);
         } else {
@@ -166,10 +166,6 @@
         }
     }
 
-<<<<<<< HEAD
-
-=======
->>>>>>> ae7d2b03
     return argsArray;
 }
 
@@ -231,7 +227,6 @@
     const ignoreTestFailures = vstestConfig.ignoreTestFailures && vstestConfig.ignoreTestFailures.toLowerCase() === 'true';
 
     const envVars: { [key: string]: string; } = process.env;
-<<<<<<< HEAD
     if (vstestConfig.rerunFailedTests) {
         vstest = tl.tool(path.join(__dirname, 'Modules/DTAExecutionHost.exe'));
         utils.Helper.addToProcessEnvVars(envVars, 'DTA.VstestConsole', vstestConfig.vsTestVersionDetails.vstestExeLocation);
@@ -272,12 +267,14 @@
             vstest.line(vstestConfig.otherConsoleOptions);
         }
     }
-=======
+
     utils.Helper.addToProcessEnvVars(envVars, 'Test.TestCaseAccessToken', tl.getVariable('Test.TestCaseAccessToken'));
->>>>>>> ae7d2b03
+    if (utils.Helper.isToolsInstallerFlow(vstestConfig)) {
+        utils.Helper.addToProcessEnvVars(envVars, 'COR_PROFILER_PATH_32', vstestConfig.toolsInstallerConfig.x86ProfilerProxyDLLLocation);
+        utils.Helper.addToProcessEnvVars(envVars, 'COR_PROFILER_PATH_64', vstestConfig.toolsInstallerConfig.x64ProfilerProxyDLLLocation);
+    }
 
     const execOptions: tr.IExecOptions = <any>{
-        env: envVars,
         ignoreReturnCode: ignoreTestFailures,
         env: envVars,
         failOnStdErr: false,
@@ -286,12 +283,6 @@
         errStream: new outStream.StringErrorWritable({ decodeStrings: false })
     };
 
-    if(utils.Helper.isToolsInstallerFlow(vstestConfig))
-    execOptions.env = {
-        'COR_PROFILER_PATH_32': vstestConfig.toolsInstallerConfig.x86ProfilerProxyDLLLocation,
-        'COR_PROFILER_PATH_64': vstestConfig.toolsInstallerConfig.x64ProfilerProxyDLLLocation
-    }
-    
     // The error codes return below are not the same as tl.TaskResult which follows a different convention.
     // Here we are returning the code as returned to us by vstest.console in case of complete run
     // In case of a failure 1 indicates error to our calling function
