{
  "id": "EF087383-EE5E-42C7-9A53-AB56C98420F9",
  "name": "VSTest",
  "friendlyName": "ms-resource:loc.friendlyName",
  "description": "ms-resource:loc.description",
  "helpMarkDown": "ms-resource:loc.helpMarkDown",
  "category": "Test",
  "visibility": [
    "Build",
    "Release"
  ],
  "runsOn": [
    "Agent",
    "DeploymentGroup"
  ],
  "author": "Microsoft Corporation",
  "version": {
    "Major": 2,
    "Minor": 5,
<<<<<<< HEAD
    "Patch": 3  
=======
    "Patch": 2
>>>>>>> 25aeec95
  },
  "demands": [
    "vstest"
  ],
  "releaseNotes": "ms-resource:loc.releaseNotes",
  "minimumAgentVersion": "2.103.0",
  "groups": [
    {
      "name": "testSelection",
      "displayName": "ms-resource:loc.group.displayName.testSelection",
      "isExpanded": true
    },
    {
      "name": "executionOptions",
      "displayName": "ms-resource:loc.group.displayName.executionOptions",
      "isExpanded": true
    },
    {
      "name": "advancedExecutionOptions",
      "displayName": "ms-resource:loc.group.displayName.advancedExecutionOptions",
      "isExpanded": false
    },
    {
      "name": "reportingOptions",
      "displayName": "ms-resource:loc.group.displayName.reportingOptions",
      "isExpanded": true
    }
  ],
  "inputs": [
    {
      "name": "testSelector",
      "type": "pickList",
      "label": "ms-resource:loc.input.label.testSelector",
      "defaultValue": "testAssemblies",
      "required": true,
      "helpMarkDown": "ms-resource:loc.input.help.testSelector",
      "groupName": "testSelection",
      "options": {
        "testAssemblies": "Test assemblies",
        "testPlan": "Test plan",
        "testRun": "Test run"
      },
      "properties": {
        "EditableOptions": "True"
      }
    },
    {
      "name": "testAssemblyVer2",
      "type": "multiLine",
      "label": "ms-resource:loc.input.label.testAssemblyVer2",
      "defaultValue": "**\\*test*.dll\n!**\\*TestAdapter.dll\n!**\\obj\\**",
      "required": true,
      "helpMarkDown": "ms-resource:loc.input.help.testAssemblyVer2",
      "groupName": "testSelection",
      "properties": {
        "rows": "3",
        "resizable": "true"
      },
      "visibleRule": "testSelector = testAssemblies"
    },
    {
      "name": "testPlan",
      "type": "pickList",
      "label": "ms-resource:loc.input.label.testPlan",
      "defaultValue": "",
      "required": true,
      "helpMarkDown": "ms-resource:loc.input.help.testPlan",
      "groupName": "testSelection",
      "properties": {
        "DisableManageLink": "True",
        "EditableOptions": "True"
      },
      "visibleRule": "testSelector = testPlan"
    },
    {
      "name": "testSuite",
      "type": "pickList",
      "label": "ms-resource:loc.input.label.testSuite",
      "defaultValue": "",
      "required": true,
      "helpMarkDown": "ms-resource:loc.input.help.testSuite",
      "groupName": "testSelection",
      "properties": {
        "MultiSelect": "True",
        "DisableManageLink": "True",
        "EditableOptions": "True"
      },
      "visibleRule": "testSelector = testPlan"
    },
    {
      "name": "testConfiguration",
      "type": "pickList",
      "label": "ms-resource:loc.input.label.testConfiguration",
      "defaultValue": "",
      "required": true,
      "helpMarkDown": "ms-resource:loc.input.help.testConfiguration",
      "groupName": "testSelection",
      "properties": {
        "DisableManageLink": "True",
        "EditableOptions": "True"
      },
      "visibleRule": "testSelector = testPlan"
    },
    {
      "name": "tcmTestRun",
      "type": "string",
      "label": "ms-resource:loc.input.label.tcmTestRun",
      "defaultValue": "$(test.RunId)",
      "required": false,
      "helpMarkDown": "ms-resource:loc.input.help.tcmTestRun",
      "groupName": "testSelection",
      "properties": {
        "rows": "3",
        "resizable": "true"
      },
      "visibleRule": "testSelector = testRun"
    },
    {
      "name": "searchFolder",
      "type": "string",
      "label": "ms-resource:loc.input.label.searchFolder",
      "defaultValue": "$(System.DefaultWorkingDirectory)",
      "required": true,
      "helpMarkDown": "ms-resource:loc.input.help.searchFolder",
      "groupName": "testSelection"
    },
    {
      "name": "testFiltercriteria",
      "type": "string",
      "label": "ms-resource:loc.input.label.testFiltercriteria",
      "defaultValue": "",
      "required": false,
      "helpMarkDown": "ms-resource:loc.input.help.testFiltercriteria",
      "groupName": "testSelection",
      "visibleRule": "testSelector = testAssemblies"
    },
    {
      "name": "runOnlyImpactedTests",
      "type": "boolean",
      "label": "ms-resource:loc.input.label.runOnlyImpactedTests",
      "defaultValue": "False",
      "required": false,
      "helpMarkDown": "ms-resource:loc.input.help.runOnlyImpactedTests",
      "groupName": "testSelection",
      "visibleRule": "testSelector = testAssemblies"
    },
    {
      "name": "runAllTestsAfterXBuilds",
      "type": "string",
      "label": "ms-resource:loc.input.label.runAllTestsAfterXBuilds",
      "defaultValue": "50",
      "required": false,
      "helpMarkDown": "ms-resource:loc.input.help.runAllTestsAfterXBuilds",
      "groupName": "testSelection",
      "visibleRule": "testSelector = testAssemblies && runOnlyImpactedTests = true"
    },
    {
      "name": "uiTests",
      "type": "boolean",
      "label": "ms-resource:loc.input.label.uiTests",
      "defaultValue": "false",
      "required": false,
      "helpMarkDown": "ms-resource:loc.input.help.uiTests",
      "groupName": "testSelection"
    },
    {
      "name": "vstestLocationMethod",
      "type": "radio",
      "label": "ms-resource:loc.input.label.vstestLocationMethod",
      "required": false,
      "groupName": "executionOptions",
      "defaultValue": "version",
      "options": {
        "version": "Version",
        "location": "Specific location"
      }
    },
    {
      "name": "vsTestVersion",
      "type": "pickList",
      "label": "ms-resource:loc.input.label.vsTestVersion",
      "defaultValue": "latest",
      "required": false,
      "helpMarkDown": "ms-resource:loc.input.help.vsTestVersion",
      "visibleRule": "vstestLocationMethod = version",
      "groupName": "executionOptions",
      "options": {
        "latest": "Latest",
        "15.0": "Visual Studio 2017",
        "14.0": "Visual Studio 2015",
        "toolsInstaller": "Installed by Tools Installer"
      },
      "properties": {
        "EditableOptions": "True"
      }
    },
    {
      "name": "vstestLocation",
      "type": "string",
      "label": "ms-resource:loc.input.label.vstestLocation",
      "defaultValue": "",
      "required": false,
      "helpMarkDown": "ms-resource:loc.input.help.vstestLocation",
      "visibleRule": "vstestLocationMethod = location",
      "groupName": "executionOptions"
    },
    {
      "name": "runSettingsFile",
      "type": "filePath",
      "label": "ms-resource:loc.input.label.runSettingsFile",
      "defaultValue": "",
      "required": false,
      "helpMarkDown": "ms-resource:loc.input.help.runSettingsFile",
      "groupName": "executionOptions"
    },
    {
      "name": "overrideTestrunParameters",
      "type": "multiLine",
      "label": "ms-resource:loc.input.label.overrideTestrunParameters",
      "defaultValue": "",
      "required": false,
      "helpMarkDown": "ms-resource:loc.input.help.overrideTestrunParameters",
      "properties": {
        "rows": "3",
        "resizable": "true",
        "editorExtension": "ms.vss-services-azure.parameters-grid"
      },
      "groupName": "executionOptions"
    },
    {
      "name": "pathtoCustomTestAdapters",
      "type": "string",
      "label": "ms-resource:loc.input.label.pathtoCustomTestAdapters",
      "defaultValue": "",
      "required": false,
      "helpMarkDown": "ms-resource:loc.input.help.pathtoCustomTestAdapters",
      "groupName": "executionOptions"
    },
    {
      "name": "runInParallel",
      "type": "boolean",
      "label": "ms-resource:loc.input.label.runInParallel",
      "defaultValue": "False",
      "required": false,
      "helpMarkDown": "ms-resource:loc.input.help.runInParallel",
      "groupName": "executionOptions"
    },
    {
      "name": "runTestsInIsolation",
      "type": "boolean",
      "label": "ms-resource:loc.input.label.runTestsInIsolation",
      "defaultValue": "False",
      "required": false,
      "helpMarkDown": "ms-resource:loc.input.help.runTestsInIsolation",
      "groupName": "executionOptions"
    },
    {
      "name": "codeCoverageEnabled",
      "type": "boolean",
      "label": "ms-resource:loc.input.label.codeCoverageEnabled",
      "defaultValue": "False",
      "required": false,
      "helpMarkDown": "ms-resource:loc.input.help.codeCoverageEnabled",
      "groupName": "executionOptions"
    },
    {
      "name": "otherConsoleOptions",
      "type": "string",
      "label": "ms-resource:loc.input.label.otherConsoleOptions",
      "defaultValue": "",
      "required": false,
      "helpMarkDown": "ms-resource:loc.input.help.otherConsoleOptions",
      "groupName": "executionOptions"
    },
    {
      "name": "distributionBatchType",
      "type": "pickList",
      "label": "ms-resource:loc.input.label.distributionBatchType",
      "defaultValue": "basedOnTestCases",
      "required": false,
      "helpMarkDown": "ms-resource:loc.input.help.distributionBatchType",
      "groupName": "advancedExecutionOptions",
      "options": {
        "basedOnTestCases": "Based on number of tests and agents",
        "basedOnExecutionTime": "Based on past running time of tests",
        "basedOnAssembly": "Based on test assemblies"
      },
      "properties": {
        "EditableOptions": "True"
      }
    },
    {
      "name": "batchingBasedOnAgentsOption",
      "type": "radio",
      "label": "ms-resource:loc.input.label.batchingBasedOnAgentsOption",
      "required": false,
      "groupName": "advancedExecutionOptions",
      "defaultValue": "autoBatchSize",
      "helpMarkDown": "ms-resource:loc.input.help.batchingBasedOnAgentsOption",
      "options": {
        "autoBatchSize": "Automatically determine the batch size",
        "customBatchSize": "Specify a batch size"
      },
      "visibleRule": "distributionBatchType = basedOnTestCases"
    },
    {
      "name": "customBatchSizeValue",
      "type": "string",
      "label": "ms-resource:loc.input.label.customBatchSizeValue",
      "defaultValue": "10",
      "required": true,
      "helpMarkDown": "ms-resource:loc.input.help.customBatchSizeValue",
      "groupName": "advancedExecutionOptions",
      "visibleRule": "distributionBatchType = basedOnTestCases && batchingBasedOnAgentsOption = customBatchSize"
    },
    {
      "name": "batchingBasedOnExecutionTimeOption",
      "type": "radio",
      "label": "ms-resource:loc.input.label.batchingBasedOnExecutionTimeOption",
      "required": false,
      "groupName": "advancedExecutionOptions",
      "defaultValue": "autoBatchSize",
      "helpMarkDown": "ms-resource:loc.input.help.batchingBasedOnExecutionTimeOption",
      "options": {
        "autoBatchSize": "Automatically determine the batch time",
        "customTimeBatchSize": "Specify running time per batch"
      },
      "properties": {
        "EditableOptions": "True"
      },
      "visibleRule": "distributionBatchType = basedOnExecutionTime"
    },
    {
      "name": "customRunTimePerBatchValue",
      "type": "string",
      "label": "ms-resource:loc.input.label.customRunTimePerBatchValue",
      "defaultValue": "60",
      "required": true,
      "helpMarkDown": "ms-resource:loc.input.help.customRunTimePerBatchValue",
      "groupName": "advancedExecutionOptions",
      "visibleRule": "distributionBatchType = basedOnExecutionTime && batchingBasedOnExecutionTimeOption = customTimeBatchSize"
    },
    {
      "name": "dontDistribute",
      "type": "boolean",
      "label": "ms-resource:loc.input.label.dontDistribute",
      "defaultValue": "False",
      "required": false,
      "helpMarkDown": "ms-resource:loc.input.help.dontDistribute",
      "groupName": "advancedExecutionOptions"
    },
    {
      "name": "testRunTitle",
      "type": "string",
      "label": "ms-resource:loc.input.label.testRunTitle",
      "defaultValue": "",
      "required": false,
      "helpMarkDown": "ms-resource:loc.input.help.testRunTitle",
      "groupName": "reportingOptions"
    },
    {
      "name": "platform",
      "type": "string",
      "label": "ms-resource:loc.input.label.platform",
      "defaultValue": "",
      "required": false,
      "helpMarkDown": "ms-resource:loc.input.help.platform",
      "groupName": "reportingOptions"
    },
    {
      "name": "configuration",
      "type": "string",
      "label": "ms-resource:loc.input.label.configuration",
      "defaultValue": "",
      "required": false,
      "helpMarkDown": "ms-resource:loc.input.help.configuration",
      "groupName": "reportingOptions"
    },
    {
      "name": "publishRunAttachments",
      "type": "boolean",
      "label": "ms-resource:loc.input.label.publishRunAttachments",
      "defaultValue": "true",
      "required": false,
      "helpMarkDown": "ms-resource:loc.input.help.publishRunAttachments",
      "groupName": "reportingOptions"
    },
    {
      "name": "rerunFailedTests",
      "type": "boolean",
      "label": "ms-resource:loc.input.label.rerunFailedTests",
      "defaultValue": "False",
      "required": false,
      "helpMarkDown": "ms-resource:loc.input.help.rerunFailedTests",
      "groupName": "executionOptions"
    },
    {
      "name": "rerunType",
      "type": "pickList",
      "label": "ms-resource:loc.input.label.rerunType",
      "defaultValue": "basedOnTestFailurePercentage",
      "required": false,
      "helpMarkDown": "ms-resource:loc.input.help.rerunType",
      "groupName": "executionOptions",
      "options": {
        "basedOnTestFailurePercentage": "% failure",
        "basedOnTestFailureCount": "# of failed tests"
      },
      "properties": {
        "EditableOptions": "True"
      },
      "visibleRule": "rerunFailedTests = true"
    },
    {
      "name": "rerunFailedThreshold",
      "type": "string",
      "label": "ms-resource:loc.input.label.rerunFailedThreshold",
      "defaultValue": "30",
      "required": false,
      "helpMarkDown": "ms-resource:loc.input.help.rerunFailedThreshold",
      "groupName": "executionOptions",
      "visibleRule": "rerunFailedTests = true && rerunType = basedOnTestFailurePercentage"
    },
    {
      "name": "rerunFailedTestCasesMaxLimit",
      "type": "string",
      "label": "ms-resource:loc.input.label.rerunFailedTestCasesMaxLimit",
      "defaultValue": "5",
      "required": false,
      "helpMarkDown": "ms-resource:loc.input.help.rerunFailedTestCasesMaxLimit",
      "groupName": "executionOptions",
      "visibleRule": "rerunFailedTests = true && rerunType = basedOnTestFailureCount"
    },
    {
      "name": "rerunMaxAttempts",
      "type": "string",
      "label": "ms-resource:loc.input.label.rerunMaxAttempts",
      "defaultValue": "3",
      "required": false,
      "helpMarkDown": "ms-resource:loc.input.help.rerunMaxAttempts",
      "groupName": "executionOptions",
      "visibleRule": "rerunFailedTests = true"
    }
  ],
  "sourceDefinitions": [
    {
      "target": "testPlan",
      "endpoint": "/$(system.teamProject)/_apis/test/plans?filterActivePlans=true&api-version=3.0-preview.2",
      "selector": "jsonpath:$.value[*].name",
      "keySelector": "jsonpath:$.value[*].id",
      "authKey": "tfs:teamfoundation"
    },
    {
      "target": "testConfiguration",
      "endpoint": "/$(system.teamProject)/_apis/test/configurations?api-version=3.0-preview.1",
      "selector": "jsonpath:$.value[*].name",
      "keySelector": "jsonpath:$.value[*].id",
      "authKey": "tfs:teamfoundation"
    },
    {
      "target": "testSuite",
      "endpoint": "/$(system.teamProject)/_apis/test/plans/$(testPlan)/suites?$asTreeView=true&api-version=3.0-preview.2",
      "selector": "jsonpath:$.value[*]",
      "authKey": "tfs:teamfoundation"
    }
  ],
  "instanceNameFormat": "ms-resource:loc.instanceNameFormat",
  "execution": {
    "Node": {
      "target": "runvstest.js"
    }
  },
  "messages": {
    "VstestLocationDoesNotExist": "ms-resource:loc.messages.VstestLocationDoesNotExist",
    "VstestFailedReturnCode": "ms-resource:loc.messages.VstestFailedReturnCode",
    "VstestPassedReturnCode": "ms-resource:loc.messages.VstestPassedReturnCode",
    "NoMatchingTestAssemblies": "ms-resource:loc.messages.NoMatchingTestAssemblies",
    "VstestNotFound": "ms-resource:loc.messages.VstestNotFound",
    "NoVstestFound": "ms-resource:loc.messages.NoVstestFound",
    "VstestFailed": "ms-resource:loc.messages.VstestFailed",
    "VstestTIANotSupported": "ms-resource:loc.messages.VstestTIANotSupported",
    "NoResultsToPublish": "ms-resource:loc.messages.NoResultsToPublish",
    "ErrorWhileReadingRunSettings": "ms-resource:loc.messages.ErrorWhileReadingRunSettings",
    "ErrorWhileReadingTestSettings": "ms-resource:loc.messages.ErrorWhileReadingTestSettings",
    "RunInParallelNotSupported": "ms-resource:loc.messages.RunInParallelNotSupported",
    "InvalidSettingsFile": "ms-resource:loc.messages.InvalidSettingsFile",
    "UpdateThreeOrHigherRequired": "ms-resource:loc.messages.UpdateThreeOrHigherRequired",
    "ErrorOccuredWhileSettingRegistry": "ms-resource:loc.messages.ErrorOccuredWhileSettingRegistry",
    "ErrorWhileSettingTestImpactCollectorTestSettings": "ms-resource:loc.messages.ErrorWhileSettingTestImpactCollectorTestSettings",
    "ErrorWhileSettingTestImpactCollectorRunSettings": "ms-resource:loc.messages.ErrorWhileSettingTestImpactCollectorRunSettings",
    "ErrorWhileCreatingResponseFile": "ms-resource:loc.messages.ErrorWhileCreatingResponseFile",
    "ErrorWhileUpdatingResponseFile": "ms-resource:loc.messages.ErrorWhileUpdatingResponseFile",
    "ErrorWhilePublishingCodeChanges": "ms-resource:loc.messages.ErrorWhilePublishingCodeChanges",
    "ErrorWhileListingDiscoveredTests": "ms-resource:loc.messages.ErrorWhileListingDiscoveredTests",
    "PublishCodeChangesPerfTime": "ms-resource:loc.messages.PublishCodeChangesPerfTime",
    "GenerateResponseFilePerfTime": "ms-resource:loc.messages.GenerateResponseFilePerfTime",
    "UploadTestResultsPerfTime": "ms-resource:loc.messages.UploadTestResultsPerfTime",
    "ErrorReadingVstestVersion": "ms-resource:loc.messages.ErrorReadingVstestVersion",
    "UnexpectedVersionString": "ms-resource:loc.messages.UnexpectedVersionString",
    "UnexpectedVersionNumber": "ms-resource:loc.messages.UnexpectedVersionNumber",
    "VstestDiagNotSupported": "ms-resource:loc.messages.VstestDiagNotSupported",
    "NoIncludePatternFound": "ms-resource:loc.messages.NoIncludePatternFound",
    "ErrorWhileUpdatingSettings": "ms-resource:loc.messages.ErrorWhileUpdatingSettings",
    "VideoCollectorNotSupportedWithRunSettings": "ms-resource:loc.messages.VideoCollectorNotSupportedWithRunSettings",
    "runTestInIsolationNotSupported": "ms-resource:loc.messages.runTestInIsolationNotSupported",
    "overrideNotSupported": "ms-resource:loc.messages.overrideNotSupported",
    "testSettingPropertiesNotSupported": "ms-resource:loc.messages.testSettingPropertiesNotSupported",
    "vstestVersionInvalid": "ms-resource:loc.messages.vstestVersionInvalid",
    "configureDtaAgentFailed": "ms-resource:loc.messages.configureDtaAgentFailed",
    "otherConsoleOptionsNotSupported": "ms-resource:loc.messages.otherConsoleOptionsNotSupported",
    "distributedTestWorkflow": "ms-resource:loc.messages.distributedTestWorkflow",
    "dtaNumberOfAgents": "ms-resource:loc.messages.dtaNumberOfAgents",
    "testSelectorInput": "ms-resource:loc.messages.testSelectorInput",
    "searchFolderInput": "ms-resource:loc.messages.searchFolderInput",
    "testFilterCriteriaInput": "ms-resource:loc.messages.testFilterCriteriaInput",
    "runSettingsFileInput": "ms-resource:loc.messages.runSettingsFileInput",
    "runInParallelInput": "ms-resource:loc.messages.runInParallelInput",
    "runInIsolationInput": "ms-resource:loc.messages.runInIsolationInput",
    "pathToCustomAdaptersInput": "ms-resource:loc.messages.pathToCustomAdaptersInput",
    "otherConsoleOptionsInput": "ms-resource:loc.messages.otherConsoleOptionsInput",
    "codeCoverageInput": "ms-resource:loc.messages.codeCoverageInput",
    "testPlanInput": "ms-resource:loc.messages.testPlanInput",
    "testplanConfigInput": "ms-resource:loc.messages.testplanConfigInput",
    "testSuiteSelected": "ms-resource:loc.messages.testSuiteSelected",
    "testAssemblyFilterInput": "ms-resource:loc.messages.testAssemblyFilterInput",
    "vsVersionSelected": "ms-resource:loc.messages.vsVersionSelected",
    "runTestsLocally": "ms-resource:loc.messages.runTestsLocally",
    "vstestLocationSpecified": "ms-resource:loc.messages.vstestLocationSpecified",
    "uitestsparallel": "ms-resource:loc.messages.uitestsparallel",
    "pathToCustomAdaptersInvalid": "ms-resource:loc.messages.pathToCustomAdaptersInvalid",
    "pathToCustomAdaptersContainsNoAdapters": "ms-resource:loc.messages.pathToCustomAdaptersContainsNoAdapters",
    "testAssembliesSelector": "ms-resource:loc.messages.testAssembliesSelector",
    "testPlanSelector": "ms-resource:loc.messages.testPlanSelector",
    "testRunSelector": "ms-resource:loc.messages.testRunSelector",
    "testRunIdInvalid": "ms-resource:loc.messages.testRunIdInvalid",
    "testRunIdInput": "ms-resource:loc.messages.testRunIdInput",
    "testSourcesFilteringFailed": "ms-resource:loc.messages.testSourcesFilteringFailed",
    "noTestSourcesFound": "ms-resource:loc.messages.noTestSourcesFound",
    "DontShowWERUIDisabledWarning": "ms-resource:loc.messages.DontShowWERUIDisabledWarning",
    "noVstestConsole": "ms-resource:loc.messages.noVstestConsole",
    "numberOfTestCasesPerSlice": "ms-resource:loc.messages.numberOfTestCasesPerSlice",
    "invalidTestBatchSize": "ms-resource:loc.messages.invalidTestBatchSize",
    "invalidRunTimePerBatch": "ms-resource:loc.messages.invalidRunTimePerBatch",
    "minimumRunTimePerBatchWarning": "ms-resource:loc.messages.minimumRunTimePerBatchWarning",
    "RunTimePerBatch": "ms-resource:loc.messages.RunTimePerBatch",
    "searchLocationNotDirectory": "ms-resource:loc.messages.searchLocationNotDirectory",
    "rerunFailedTests": "ms-resource:loc.messages.rerunFailedTests",
    "rerunFailedThreshold": "ms-resource:loc.messages.rerunFailedThreshold",
    "invalidRerunFailedThreshold": "ms-resource:loc.messages.invalidRerunFailedThreshold",
    "rerunFailedTestCasesMaxLimit": "ms-resource:loc.messages.rerunFailedTestCasesMaxLimit",
    "invalidRerunFailedTestCasesMaxLimit": "ms-resource:loc.messages.invalidRerunFailedTestCasesMaxLimit",
    "rerunMaxAttempts": "ms-resource:loc.messages.rerunMaxAttempts",
    "invalidRerunMaxAttempts": "ms-resource:loc.messages.invalidRerunMaxAttempts",
    "rerunNotSupported": "ms-resource:loc.messages.rerunNotSupported",
    "toolsInstallerPathNotSet": "ms-resource:loc.messages.toolsInstallerPathNotSet",
    "testImpactAndCCWontWork": "ms-resource:loc.messages.testImpactAndCCWontWork",
    "ToolsInstallerInstallationError": "ms-resource:loc.messages.ToolsInstallerInstallationError",
    "OverrideUseVerifiableInstrumentation": "ms-resource:loc.messages.OverrideUseVerifiableInstrumentation",
    "NoTestResultsDirectoryFound": "ms-resource:loc.messages.NoTestResultsDirectoryFound",
    "OnlyWindowsOsSupported": "ms-resource:loc.messages.OnlyWindowsOsSupported",
    "MultiConfigNotSupportedWithOnDemand": "ms-resource:loc.messages.MultiConfigNotSupportedWithOnDemand",
    "disabledRerun": "ms-resource:loc.messages.disabledRerun"
  }
}<|MERGE_RESOLUTION|>--- conflicted
+++ resolved
@@ -17,11 +17,7 @@
   "version": {
     "Major": 2,
     "Minor": 5,
-<<<<<<< HEAD
-    "Patch": 3  
-=======
-    "Patch": 2
->>>>>>> 25aeec95
+    "Patch": 3
   },
   "demands": [
     "vstest"
