{
  "id": "EF087383-EE5E-42C7-9A53-AB56C98420F9",
  "name": "VSTest",
  "friendlyName": "ms-resource:loc.friendlyName",
  "description": "ms-resource:loc.description",
  "helpMarkDown": "ms-resource:loc.helpMarkDown",
  "category": "Test",
  "visibility": [
    "Build",
    "Release"
  ],
  "runsOn": [
    "Agent",
    "DeploymentGroup"
  ],
  "author": "Microsoft Corporation",
  "version": {
    "Major": 2,
    "Minor": 2,
<<<<<<< HEAD
    "Patch": 11
=======
    "Patch": 9
>>>>>>> d8130bb5
  },
  "demands": [
    "vstest"
  ],
  "releaseNotes": "ms-resource:loc.releaseNotes",
  "minimumAgentVersion": "2.103.0",
  "groups": [
    {
      "name": "testSelection",
      "displayName": "ms-resource:loc.group.displayName.testSelection",
      "isExpanded": true
    },
    {
      "name": "executionOptions",
      "displayName": "ms-resource:loc.group.displayName.executionOptions",
      "isExpanded": true
    },
    {
      "name": "advancedExecutionOptions",
      "displayName": "ms-resource:loc.group.displayName.advancedExecutionOptions",
      "isExpanded": false
    },
    {
      "name": "reportingOptions",
      "displayName": "ms-resource:loc.group.displayName.reportingOptions",
      "isExpanded": true
    }
  ],
  "inputs": [
    {
      "name": "testSelector",
      "type": "pickList",
      "label": "ms-resource:loc.input.label.testSelector",
      "defaultValue": "testAssemblies",
      "required": true,
      "helpMarkDown": "ms-resource:loc.input.help.testSelector",
      "groupName": "testSelection",
      "options": {
        "testAssemblies": "Test assemblies",
        "testPlan": "Test plan",
        "testRun": "Test run"
      }
    },
    {
      "name": "testAssemblyVer2",
      "type": "multiLine",
      "label": "ms-resource:loc.input.label.testAssemblyVer2",
      "defaultValue": "**\\*test*.dll\n!**\\*TestAdapter.dll\n!**\\obj\\**",
      "required": true,
      "helpMarkDown": "ms-resource:loc.input.help.testAssemblyVer2",
      "groupName": "testSelection",
      "properties": {
        "rows": "3",
        "resizable": "true"
      },
      "visibleRule": "testSelector = testAssemblies"
    },
    {
      "name": "testPlan",
      "type": "pickList",
      "label": "ms-resource:loc.input.label.testPlan",
      "defaultValue": "",
      "required": true,
      "helpMarkDown": "ms-resource:loc.input.help.testPlan",
      "groupName": "testSelection",
      "properties": {
        "DisableManageLink": "True"
      },
      "visibleRule": "testSelector = testPlan"
    },
    {
      "name": "testSuite",
      "type": "pickList",
      "label": "ms-resource:loc.input.label.testSuite",
      "defaultValue": "",
      "required": true,
      "helpMarkDown": "ms-resource:loc.input.help.testSuite",
      "groupName": "testSelection",
      "properties": {
        "MultiSelect": "True",
        "DisableManageLink": "True"
      },
      "visibleRule": "testSelector = testPlan"
    },
    {
      "name": "testConfiguration",
      "type": "pickList",
      "label": "ms-resource:loc.input.label.testConfiguration",
      "defaultValue": "",
      "required": true,
      "helpMarkDown": "ms-resource:loc.input.help.testConfiguration",
      "groupName": "testSelection",
      "properties": {
        "DisableManageLink": "True"
      },
      "visibleRule": "testSelector = testPlan"
    },
    {
      "name": "tcmTestRun",
      "type": "string",
      "label": "ms-resource:loc.input.label.tcmTestRun",
      "defaultValue": "$(test.RunId)",
      "required": false,
      "helpMarkDown": "ms-resource:loc.input.help.tcmTestRun",
      "groupName": "testSelection",
      "properties": {
        "rows": "3",
        "resizable": "true"
      },
      "visibleRule": "testSelector = testRun"
    },
    {
      "name": "searchFolder",
      "type": "string",
      "label": "ms-resource:loc.input.label.searchFolder",
      "defaultValue": "$(System.DefaultWorkingDirectory)",
      "required": true,
      "helpMarkDown": "ms-resource:loc.input.help.searchFolder",
      "groupName": "testSelection"
    },
    {
      "name": "testFiltercriteria",
      "type": "string",
      "label": "ms-resource:loc.input.label.testFiltercriteria",
      "defaultValue": "",
      "required": false,
      "helpMarkDown": "ms-resource:loc.input.help.testFiltercriteria",
      "groupName": "testSelection",
      "visibleRule": "testSelector = testAssemblies"
    },
    {
      "name": "runOnlyImpactedTests",
      "type": "boolean",
      "label": "ms-resource:loc.input.label.runOnlyImpactedTests",
      "defaultValue": "False",
      "required": false,
      "helpMarkDown": "ms-resource:loc.input.help.runOnlyImpactedTests",
      "groupName": "testSelection",
      "visibleRule": "testSelector = testAssemblies"
    },
    {
      "name": "runAllTestsAfterXBuilds",
      "type": "string",
      "label": "ms-resource:loc.input.label.runAllTestsAfterXBuilds",
      "defaultValue": "50",
      "required": false,
      "helpMarkDown": "ms-resource:loc.input.help.runAllTestsAfterXBuilds",
      "groupName": "testSelection",
      "visibleRule": "testSelector = testAssemblies && runOnlyImpactedTests = true"
    },
    {
      "name": "uiTests",
      "type": "boolean",
      "label": "ms-resource:loc.input.label.uiTests",
      "defaultValue": "false",
      "required": false,
      "helpMarkDown": "ms-resource:loc.input.help.uiTests",
      "groupName": "testSelection"
    },
    {
      "name": "vstestLocationMethod",
      "type": "radio",
      "label": "ms-resource:loc.input.label.vstestLocationMethod",
      "required": false,
      "groupName": "executionOptions",
      "defaultValue": "version",
      "options": {
        "version": "Version",
        "location": "Specific location"
      }
    },
    {
      "name": "vsTestVersion",
      "type": "pickList",
      "label": "ms-resource:loc.input.label.vsTestVersion",
      "defaultValue": "latest",
      "required": false,
      "helpMarkDown": "ms-resource:loc.input.help.vsTestVersion",
      "visibleRule": "vstestLocationMethod = version",
      "groupName": "executionOptions",
      "options": {
        "latest": "Latest",
        "15.0": "Visual Studio 2017",
        "14.0": "Visual Studio 2015",
        "toolsInstaller": "Installed by Tools Installer"
      }
    },
    {
      "name": "vstestLocation",
      "type": "string",
      "label": "ms-resource:loc.input.label.vstestLocation",
      "defaultValue": "",
      "required": false,
      "helpMarkDown": "ms-resource:loc.input.help.vstestLocation",
      "visibleRule": "vstestLocationMethod = location",
      "groupName": "executionOptions"
    },
    {
      "name": "runSettingsFile",
      "type": "filePath",
      "label": "ms-resource:loc.input.label.runSettingsFile",
      "defaultValue": "",
      "required": false,
      "helpMarkDown": "ms-resource:loc.input.help.runSettingsFile",
      "groupName": "executionOptions"
    },
    {
      "name": "overrideTestrunParameters",
      "type": "multiLine",
      "label": "ms-resource:loc.input.label.overrideTestrunParameters",
      "defaultValue": "",
      "required": false,
      "helpMarkDown": "ms-resource:loc.input.help.overrideTestrunParameters",
      "properties": {
        "rows": "3",
        "resizable": "true",
        "editorExtension": "ms.vss-services-azure.parameters-grid"
      },
      "groupName": "executionOptions"
    },
    {
      "name": "pathtoCustomTestAdapters",
      "type": "string",
      "label": "ms-resource:loc.input.label.pathtoCustomTestAdapters",
      "defaultValue": "",
      "required": false,
      "helpMarkDown": "ms-resource:loc.input.help.pathtoCustomTestAdapters",
      "groupName": "executionOptions"
    },
    {
      "name": "runInParallel",
      "type": "boolean",
      "label": "ms-resource:loc.input.label.runInParallel",
      "defaultValue": "False",
      "required": false,
      "helpMarkDown": "ms-resource:loc.input.help.runInParallel",
      "groupName": "executionOptions"
    },
    {
      "name": "runTestsInIsolation",
      "type": "boolean",
      "label": "ms-resource:loc.input.label.runTestsInIsolation",
      "defaultValue": "False",
      "required": false,
      "helpMarkDown": "ms-resource:loc.input.help.runTestsInIsolation",
      "groupName": "executionOptions"
    },
    {
      "name": "codeCoverageEnabled",
      "type": "boolean",
      "label": "ms-resource:loc.input.label.codeCoverageEnabled",
      "defaultValue": "False",
      "required": false,
      "helpMarkDown": "ms-resource:loc.input.help.codeCoverageEnabled",
      "groupName": "executionOptions"
    },
    {
      "name": "otherConsoleOptions",
      "type": "string",
      "label": "ms-resource:loc.input.label.otherConsoleOptions",
      "defaultValue": "",
      "required": false,
      "helpMarkDown": "ms-resource:loc.input.help.otherConsoleOptions",
      "groupName": "executionOptions"
    },
    {
      "name": "distributionBatchType",
      "type": "pickList",
      "label": "ms-resource:loc.input.label.distributionBatchType",
      "defaultValue": "basedOnTestCases",
      "required": false,
      "helpMarkDown": "ms-resource:loc.input.help.distributionBatchType",
      "groupName": "advancedExecutionOptions",
      "options": {
        "basedOnTestCases": "Based on number of tests and agents",
        "basedOnExecutionTime": "Based on past running time of tests",
        "basedOnAssembly": "Based on test assemblies"
      }
    },
    {
      "name": "batchingBasedOnAgentsOption",
      "type": "radio",
      "label": "ms-resource:loc.input.label.batchingBasedOnAgentsOption",
      "required": false,
      "groupName": "advancedExecutionOptions",
      "defaultValue": "autoBatchSize",
      "helpMarkDown": "ms-resource:loc.input.help.batchingBasedOnAgentsOption",
      "options": {
        "autoBatchSize": "Automatically determine the batch size",
        "customBatchSize": "Specify a batch size"
      },
      "visibleRule": "distributionBatchType = basedOnTestCases"
    },
    {
      "name": "customBatchSizeValue",
      "type": "string",
      "label": "ms-resource:loc.input.label.customBatchSizeValue",
      "defaultValue": "10",
      "required": true,
      "helpMarkDown": "ms-resource:loc.input.help.customBatchSizeValue",
      "groupName": "advancedExecutionOptions",
      "visibleRule": "distributionBatchType = basedOnTestCases && batchingBasedOnAgentsOption = customBatchSize"
    },
    {
      "name": "batchingBasedOnExecutionTimeOption",
      "type": "radio",
      "label": "ms-resource:loc.input.label.batchingBasedOnExecutionTimeOption",
      "required": false,
      "groupName": "advancedExecutionOptions",
      "defaultValue": "autoBatchSize",
      "helpMarkDown": "ms-resource:loc.input.help.batchingBasedOnExecutionTimeOption",
      "options": {
        "autoBatchSize": "Automatically determine the batch time",
        "customTimeBatchSize": "Specify running time per batch"
      },
      "visibleRule": "distributionBatchType = basedOnExecutionTime"
    },
    {
      "name": "customRunTimePerBatchValue",
      "type": "string",
      "label": "ms-resource:loc.input.label.customRunTimePerBatchValue",
      "defaultValue": "60",
      "required": true,
      "helpMarkDown": "ms-resource:loc.input.help.customRunTimePerBatchValue",
      "groupName": "advancedExecutionOptions",
      "visibleRule": "distributionBatchType = basedOnExecutionTime && batchingBasedOnExecutionTimeOption = customTimeBatchSize"
    },
    {
      "name": "dontDistribute",
      "type": "boolean",
      "label": "ms-resource:loc.input.label.dontDistribute",
      "defaultValue": "False",
      "required": false,
      "helpMarkDown": "ms-resource:loc.input.help.dontDistribute",
      "groupName": "advancedExecutionOptions"
    },
    {
      "name": "testRunTitle",
      "type": "string",
      "label": "ms-resource:loc.input.label.testRunTitle",
      "defaultValue": "",
      "required": false,
      "helpMarkDown": "ms-resource:loc.input.help.testRunTitle",
      "groupName": "reportingOptions"
    },
    {
      "name": "platform",
      "type": "string",
      "label": "ms-resource:loc.input.label.platform",
      "defaultValue": "",
      "required": false,
      "helpMarkDown": "ms-resource:loc.input.help.platform",
      "groupName": "reportingOptions"
    },
    {
      "name": "configuration",
      "type": "string",
      "label": "ms-resource:loc.input.label.configuration",
      "defaultValue": "",
      "required": false,
      "helpMarkDown": "ms-resource:loc.input.help.configuration",
      "groupName": "reportingOptions"
    },
    {
      "name": "publishRunAttachments",
      "type": "boolean",
      "label": "ms-resource:loc.input.label.publishRunAttachments",
      "defaultValue": "true",
      "required": false,
      "helpMarkDown": "ms-resource:loc.input.help.publishRunAttachments",
      "groupName": "reportingOptions"
    }
  ],
  "sourceDefinitions": [
    {
      "target": "testPlan",
      "endpoint": "/$(system.teamProject)/_apis/test/plans?filterActivePlans=true&api-version=3.0-preview.2",
      "selector": "jsonpath:$.value[*].name",
      "keySelector": "jsonpath:$.value[*].id",
      "authKey": "tfs:teamfoundation"
    },
    {
      "target": "testConfiguration",
      "endpoint": "/$(system.teamProject)/_apis/test/configurations?api-version=3.0-preview.1",
      "selector": "jsonpath:$.value[*].name",
      "keySelector": "jsonpath:$.value[*].id",
      "authKey": "tfs:teamfoundation"
    },
    {
      "target": "testSuite",
      "endpoint": "/$(system.teamProject)/_apis/test/plans/$(testPlan)/suites?$asTreeView=true&api-version=3.0-preview.2",
      "selector": "jsonpath:$.value[*]",
      "authKey": "tfs:teamfoundation"
    }
  ],
  "instanceNameFormat": "ms-resource:loc.instanceNameFormat",
  "execution": {
    "Node": {
      "target": "runvstest.js"
    }
  },
  "messages": {
    "VstestLocationDoesNotExist": "ms-resource:loc.messages.VstestLocationDoesNotExist",
    "VstestFailedReturnCode": "ms-resource:loc.messages.VstestFailedReturnCode",
    "VstestPassedReturnCode": "ms-resource:loc.messages.VstestPassedReturnCode",
    "NoMatchingTestAssemblies": "ms-resource:loc.messages.NoMatchingTestAssemblies",
    "VstestNotFound": "ms-resource:loc.messages.VstestNotFound",
    "NoVstestFound": "ms-resource:loc.messages.NoVstestFound",
    "VstestFailed": "ms-resource:loc.messages.VstestFailed",
    "VstestTIANotSupported": "ms-resource:loc.messages.VstestTIANotSupported",
    "NoResultsToPublish": "ms-resource:loc.messages.NoResultsToPublish",
    "ErrorWhileReadingRunSettings": "ms-resource:loc.messages.ErrorWhileReadingRunSettings",
    "ErrorWhileReadingTestSettings": "ms-resource:loc.messages.ErrorWhileReadingTestSettings",
    "RunInParallelNotSupported": "ms-resource:loc.messages.RunInParallelNotSupported",
    "InvalidSettingsFile": "ms-resource:loc.messages.InvalidSettingsFile",
    "UpdateThreeOrHigherRequired": "ms-resource:loc.messages.UpdateThreeOrHigherRequired",
    "ErrorOccuredWhileSettingRegistry": "ms-resource:loc.messages.ErrorOccuredWhileSettingRegistry",
    "ErrorWhileSettingTestImpactCollectorTestSettings": "ms-resource:loc.messages.ErrorWhileSettingTestImpactCollectorTestSettings",
    "ErrorWhileSettingTestImpactCollectorRunSettings": "ms-resource:loc.messages.ErrorWhileSettingTestImpactCollectorRunSettings",
    "ErrorWhileCreatingResponseFile": "ms-resource:loc.messages.ErrorWhileCreatingResponseFile",
    "ErrorWhileUpdatingResponseFile": "ms-resource:loc.messages.ErrorWhileUpdatingResponseFile",
    "ErrorWhilePublishingCodeChanges": "ms-resource:loc.messages.ErrorWhilePublishingCodeChanges",
    "ErrorWhileListingDiscoveredTests": "ms-resource:loc.messages.ErrorWhileListingDiscoveredTests",
    "PublishCodeChangesPerfTime": "ms-resource:loc.messages.PublishCodeChangesPerfTime",
    "GenerateResponseFilePerfTime": "ms-resource:loc.messages.GenerateResponseFilePerfTime",
    "UploadTestResultsPerfTime": "ms-resource:loc.messages.UploadTestResultsPerfTime",
    "ErrorReadingVstestVersion": "ms-resource:loc.messages.ErrorReadingVstestVersion",
    "UnexpectedVersionString": "ms-resource:loc.messages.UnexpectedVersionString",
    "UnexpectedVersionNumber": "ms-resource:loc.messages.UnexpectedVersionNumber",
    "VstestDiagNotSupported": "ms-resource:loc.messages.VstestDiagNotSupported",
    "NoIncludePatternFound": "ms-resource:loc.messages.NoIncludePatternFound",
    "ErrorWhileUpdatingSettings": "ms-resource:loc.messages.ErrorWhileUpdatingSettings",
    "VideoCollectorNotSupportedWithRunSettings": "ms-resource:loc.messages.VideoCollectorNotSupportedWithRunSettings",
    "runTestInIsolationNotSupported": "ms-resource:loc.messages.runTestInIsolationNotSupported",
    "overrideNotSupported": "ms-resource:loc.messages.overrideNotSupported",
    "testSettingPropertiesNotSupported": "ms-resource:loc.messages.testSettingPropertiesNotSupported",
    "vstestVersionInvalid": "ms-resource:loc.messages.vstestVersionInvalid",
    "configureDtaAgentFailed": "ms-resource:loc.messages.configureDtaAgentFailed",
    "otherConsoleOptionsNotSupported": "ms-resource:loc.messages.otherConsoleOptionsNotSupported",
    "distributedTestWorkflow": "ms-resource:loc.messages.distributedTestWorkflow",
    "dtaNumberOfAgents": "ms-resource:loc.messages.dtaNumberOfAgents",
    "testSelectorInput": "ms-resource:loc.messages.testSelectorInput",
    "searchFolderInput": "ms-resource:loc.messages.searchFolderInput",
    "testFilterCriteriaInput": "ms-resource:loc.messages.testFilterCriteriaInput",
    "runSettingsFileInput": "ms-resource:loc.messages.runSettingsFileInput",
    "runInParallelInput": "ms-resource:loc.messages.runInParallelInput",
    "runInIsolationInput": "ms-resource:loc.messages.runInIsolationInput",
    "pathToCustomAdaptersInput": "ms-resource:loc.messages.pathToCustomAdaptersInput",
    "otherConsoleOptionsInput": "ms-resource:loc.messages.otherConsoleOptionsInput",
    "codeCoverageInput": "ms-resource:loc.messages.codeCoverageInput",
    "testPlanInput": "ms-resource:loc.messages.testPlanInput",
    "testplanConfigInput": "ms-resource:loc.messages.testplanConfigInput",
    "testSuiteSelected": "ms-resource:loc.messages.testSuiteSelected",
    "testAssemblyFilterInput": "ms-resource:loc.messages.testAssemblyFilterInput",
    "vsVersionSelected": "ms-resource:loc.messages.vsVersionSelected",
    "runTestsLocally": "ms-resource:loc.messages.runTestsLocally",
    "vstestLocationSpecified": "ms-resource:loc.messages.vstestLocationSpecified",
    "uitestsparallel": "ms-resource:loc.messages.uitestsparallel",
    "pathToCustomAdaptersInvalid": "ms-resource:loc.messages.pathToCustomAdaptersInvalid",
    "pathToCustomAdaptersContainsNoAdapters": "ms-resource:loc.messages.pathToCustomAdaptersContainsNoAdapters",
    "testAssembliesSelector": "ms-resource:loc.messages.testAssembliesSelector",
    "testPlanSelector": "ms-resource:loc.messages.testPlanSelector",
    "testRunSelector": "ms-resource:loc.messages.testRunSelector",
    "testRunIdInvalid": "ms-resource:loc.messages.testRunIdInvalid",
    "testRunIdInput": "ms-resource:loc.messages.testRunIdInput",
    "testSourcesFilteringFailed": "ms-resource:loc.messages.testSourcesFilteringFailed",
    "noTestSourcesFound": "ms-resource:loc.messages.noTestSourcesFound",
    "DontShowWERUIDisabledWarning": "ms-resource:loc.messages.DontShowWERUIDisabledWarning",
    "noVstestConsole": "ms-resource:loc.messages.noVstestConsole",
    "numberOfTestCasesPerSlice": "ms-resource:loc.messages.numberOfTestCasesPerSlice",
    "invalidTestBatchSize": "ms-resource:loc.messages.invalidTestBatchSize",
    "invalidRunTimePerBatch": "ms-resource:loc.messages.invalidRunTimePerBatch",
    "minimumRunTimePerBatchWarning": "ms-resource:loc.messages.minimumRunTimePerBatchWarning",
    "RunTimePerBatch": "ms-resource:loc.messages.RunTimePerBatch",
    "searchLocationNotDirectory": "ms-resource:loc.messages.searchLocationNotDirectory",
    "toolsInstallerPathNotSet": "ms-resource:loc.messages.toolsInstallerPathNotSet",
    "testImpactAndCCWontWork": "ms-resource:loc.messages.testImpactAndCCWontWork",
    "ToolsInstallerInstallationError": "ms-resource:loc.messages.ToolsInstallerInstallationError",
    "OverrideUseVerifiableInstrumentation": "ms-resource:loc.messages.OverrideUseVerifiableInstrumentation"
  }
}<|MERGE_RESOLUTION|>--- conflicted
+++ resolved
@@ -17,11 +17,7 @@
   "version": {
     "Major": 2,
     "Minor": 2,
-<<<<<<< HEAD
-    "Patch": 11
-=======
-    "Patch": 9
->>>>>>> d8130bb5
+    "Patch": 10
   },
   "demands": [
     "vstest"
