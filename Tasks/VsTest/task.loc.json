{
  "id": "EF087383-EE5E-42C7-9A53-AB56C98420F9",
  "name": "VSTest",
  "friendlyName": "ms-resource:loc.friendlyName",
  "description": "ms-resource:loc.description",
  "helpMarkDown": "ms-resource:loc.helpMarkDown",
  "category": "Test",
  "visibility": [
    "Build",
    "Release"
  ],
  "runsOn": [
    "Agent",
    "DeploymentGroup"
  ],
  "author": "Microsoft Corporation",
  "version": {
    "Major": 2,
    "Minor": 0,
<<<<<<< HEAD
    "Patch": 66
=======
    "Patch": 68
>>>>>>> 74bedb05
  },
  "demands": [
    "vstest"
  ],
  "releaseNotes": "ms-resource:loc.releaseNotes",
  "minimumAgentVersion": "2.103.0",
  "groups": [
    {
      "name": "testSelection",
      "displayName": "ms-resource:loc.group.displayName.testSelection",
      "isExpanded": true
    },
    {
      "name": "executionOptions",
      "displayName": "ms-resource:loc.group.displayName.executionOptions",
      "isExpanded": true
    },
    {
      "name": "reportingOptions",
      "displayName": "ms-resource:loc.group.displayName.reportingOptions",
      "isExpanded": true
    }
  ],
  "inputs": [
    {
      "name": "testSelector",
      "type": "pickList",
      "label": "ms-resource:loc.input.label.testSelector",
      "defaultValue": "testAssemblies",
      "required": true,
      "helpMarkDown": "ms-resource:loc.input.help.testSelector",
      "groupName": "testSelection",
      "options": {
        "testAssemblies": "Test assemblies",
        "testPlan": "Test plan",
        "testRun": "Test run"
      }
    },
    {
      "name": "testAssemblyVer2",
      "type": "multiLine",
      "label": "ms-resource:loc.input.label.testAssemblyVer2",
      "defaultValue": "**\\*test*.dll\n!**\\obj\\**",
      "required": true,
      "helpMarkDown": "ms-resource:loc.input.help.testAssemblyVer2",
      "groupName": "testSelection",
      "properties": {
        "rows": "3",
        "resizable": "true"
      },
      "visibleRule": "testSelector = testAssemblies"
    },
    {
      "name": "testPlan",
      "type": "pickList",
      "label": "ms-resource:loc.input.label.testPlan",
      "defaultValue": "",
      "required": true,
      "helpMarkDown": "ms-resource:loc.input.help.testPlan",
      "groupName": "testSelection",
      "properties": {
        "DisableManageLink": "True"
      },
      "visibleRule": "testSelector = testPlan"
    },
    {
      "name": "testSuite",
      "type": "pickList",
      "label": "ms-resource:loc.input.label.testSuite",
      "defaultValue": "",
      "required": true,
      "helpMarkDown": "ms-resource:loc.input.help.testSuite",
      "groupName": "testSelection",
      "properties": {
        "MultiSelect": "True",
        "DisableManageLink": "True"
      },
      "visibleRule": "testSelector = testPlan"
    },
    {
      "name": "testConfiguration",
      "type": "pickList",
      "label": "ms-resource:loc.input.label.testConfiguration",
      "defaultValue": "",
      "required": true,
      "helpMarkDown": "ms-resource:loc.input.help.testConfiguration",
      "groupName": "testSelection",
      "properties": {
        "DisableManageLink": "True"
      },
      "visibleRule": "testSelector = testPlan"
    },
    {
      "name": "tcmTestRun",
      "type": "string",
      "label": "ms-resource:loc.input.label.tcmTestRun",
      "defaultValue": "$(test.RunId)",
      "required": false,
      "helpMarkDown": "ms-resource:loc.input.help.tcmTestRun",
      "groupName": "testSelection",
      "properties": {
        "rows": "3",
        "resizable": "true"
      },
      "visibleRule": "testSelector = testRun"
    },
    {
      "name": "searchFolder",
      "type": "string",
      "label": "ms-resource:loc.input.label.searchFolder",
      "defaultValue": "$(System.DefaultWorkingDirectory)",
      "required": false,
      "helpMarkDown": "ms-resource:loc.input.help.searchFolder",
      "groupName": "testSelection"
    },
    {
      "name": "testFiltercriteria",
      "type": "string",
      "label": "ms-resource:loc.input.label.testFiltercriteria",
      "defaultValue": "",
      "required": false,
      "helpMarkDown": "ms-resource:loc.input.help.testFiltercriteria",
      "groupName": "testSelection",
      "visibleRule": "testSelector = testAssemblies"
    },
    {
      "name": "runOnlyImpactedTests",
      "type": "boolean",
      "label": "ms-resource:loc.input.label.runOnlyImpactedTests",
      "defaultValue": "False",
      "required": false,
      "helpMarkDown": "ms-resource:loc.input.help.runOnlyImpactedTests",
      "groupName": "testSelection",
      "visibleRule": "testSelector = testAssemblies"
    },
    {
      "name": "runAllTestsAfterXBuilds",
      "type": "string",
      "label": "ms-resource:loc.input.label.runAllTestsAfterXBuilds",
      "defaultValue": "50",
      "required": false,
      "helpMarkDown": "ms-resource:loc.input.help.runAllTestsAfterXBuilds",
      "groupName": "testSelection",
      "visibleRule": "testSelector = testAssemblies && runOnlyImpactedTests = true"
    },
    {
      "name": "uiTests",
      "type": "boolean",
      "label": "ms-resource:loc.input.label.uiTests",
      "defaultValue": "false",
      "required": false,
      "helpMarkDown": "ms-resource:loc.input.help.uiTests",
      "groupName": "testSelection"
    },
    {
      "name": "vstestLocationMethod",
      "type": "radio",
      "label": "ms-resource:loc.input.label.vstestLocationMethod",
      "required": false,
      "groupName": "executionOptions",
      "defaultValue": "version",
      "options": {
        "version": "Version",
        "location": "Specific location"
      }
    },
    {
      "name": "vsTestVersion",
      "type": "pickList",
      "label": "ms-resource:loc.input.label.vsTestVersion",
      "defaultValue": "latest",
      "required": false,
      "helpMarkDown": "ms-resource:loc.input.help.vsTestVersion",
      "visibleRule": "vstestLocationMethod = version",
      "groupName": "executionOptions",
      "options": {
        "latest": "Latest",
        "15.0": "Visual Studio 2017",
        "14.0": "Visual Studio 2015"
      }
    },
    {
      "name": "vstestLocation",
      "type": "string",
      "label": "ms-resource:loc.input.label.vstestLocation",
      "defaultValue": "",
      "required": false,
      "helpMarkDown": "ms-resource:loc.input.help.vstestLocation",
      "visibleRule": "vstestLocationMethod = location",
      "groupName": "executionOptions"
    },
    {
      "name": "runSettingsFile",
      "type": "filePath",
      "label": "ms-resource:loc.input.label.runSettingsFile",
      "defaultValue": "",
      "required": false,
      "helpMarkDown": "ms-resource:loc.input.help.runSettingsFile",
      "groupName": "executionOptions"
    },
    {
      "name": "overrideTestrunParameters",
      "type": "multiLine",
      "label": "ms-resource:loc.input.label.overrideTestrunParameters",
      "defaultValue": "",
      "required": false,
      "helpMarkDown": "ms-resource:loc.input.help.overrideTestrunParameters",
      "properties": {
        "rows": "3",
        "resizable": "true",
        "editorExtension": "ms.vss-services-azure.parameters-grid"
      },
      "groupName": "executionOptions"
    },
    {
      "name": "runInParallel",
      "type": "boolean",
      "label": "ms-resource:loc.input.label.runInParallel",
      "defaultValue": "False",
      "required": false,
      "helpMarkDown": "ms-resource:loc.input.help.runInParallel",
      "groupName": "executionOptions"
    },
    {
      "name": "runTestsInIsolation",
      "type": "boolean",
      "label": "ms-resource:loc.input.label.runTestsInIsolation",
      "defaultValue": "False",
      "required": false,
      "helpMarkDown": "ms-resource:loc.input.help.runTestsInIsolation",
      "groupName": "executionOptions"
    },
    {
      "name": "pathtoCustomTestAdapters",
      "type": "string",
      "label": "ms-resource:loc.input.label.pathtoCustomTestAdapters",
      "defaultValue": "",
      "required": false,
      "helpMarkDown": "ms-resource:loc.input.help.pathtoCustomTestAdapters",
      "groupName": "executionOptions"
    },
    {
      "name": "codeCoverageEnabled",
      "type": "boolean",
      "label": "ms-resource:loc.input.label.codeCoverageEnabled",
      "defaultValue": "False",
      "required": false,
      "helpMarkDown": "ms-resource:loc.input.help.codeCoverageEnabled",
      "groupName": "executionOptions"
    },
    {
      "name": "otherConsoleOptions",
      "type": "string",
      "label": "ms-resource:loc.input.label.otherConsoleOptions",
      "defaultValue": "",
      "required": false,
      "helpMarkDown": "ms-resource:loc.input.help.otherConsoleOptions",
      "groupName": "executionOptions"
    },
    {
      "name": "testRunTitle",
      "type": "string",
      "label": "ms-resource:loc.input.label.testRunTitle",
      "defaultValue": "",
      "required": false,
      "helpMarkDown": "ms-resource:loc.input.help.testRunTitle",
      "groupName": "reportingOptions"
    },
    {
      "name": "platform",
      "type": "string",
      "label": "ms-resource:loc.input.label.platform",
      "defaultValue": "",
      "required": false,
      "helpMarkDown": "ms-resource:loc.input.help.platform",
      "groupName": "reportingOptions"
    },
    {
      "name": "configuration",
      "type": "string",
      "label": "ms-resource:loc.input.label.configuration",
      "defaultValue": "",
      "required": false,
      "helpMarkDown": "ms-resource:loc.input.help.configuration",
      "groupName": "reportingOptions"
    },
    {
      "name": "publishRunAttachments",
      "type": "boolean",
      "label": "ms-resource:loc.input.label.publishRunAttachments",
      "defaultValue": "true",
      "required": false,
      "helpMarkDown": "ms-resource:loc.input.help.publishRunAttachments",
      "groupName": "reportingOptions"
    }
  ],
  "sourceDefinitions": [
    {
      "target": "testPlan",
      "endpoint": "/$(system.teamProject)/_apis/test/plans?api-version=3.0-preview.2",
      "selector": "jsonpath:$.value[*].name",
      "keySelector": "jsonpath:$.value[*].id",
      "authKey": "tfs:teamfoundation"
    },
    {
      "target": "testConfiguration",
      "endpoint": "/$(system.teamProject)/_apis/test/configurations?api-version=3.0-preview.1",
      "selector": "jsonpath:$.value[*].name",
      "keySelector": "jsonpath:$.value[*].id",
      "authKey": "tfs:teamfoundation"
    },
    {
      "target": "testSuite",
      "endpoint": "/$(system.teamProject)/_apis/test/plans/$(testPlan)/suites?$asTreeView=true&api-version=3.0-preview.2",
      "selector": "jsonpath:$.value[*]",
      "authKey": "tfs:teamfoundation"
    }
  ],
  "instanceNameFormat": "ms-resource:loc.instanceNameFormat",
  "execution": {
    "Node": {
      "target": "runvstest.js"
    }
  },
  "messages": {
    "VstestLocationDoesNotExist": "ms-resource:loc.messages.VstestLocationDoesNotExist",
    "VstestReturnCode": "ms-resource:loc.messages.VstestReturnCode",
    "NoMatchingTestAssemblies": "ms-resource:loc.messages.NoMatchingTestAssemblies",
    "VstestNotFound": "ms-resource:loc.messages.VstestNotFound",
    "NoVstestFound": "ms-resource:loc.messages.NoVstestFound",
    "VstestFailed": "ms-resource:loc.messages.VstestFailed",
    "VstestTIANotSupported": "ms-resource:loc.messages.VstestTIANotSupported",
    "NoResultsToPublish": "ms-resource:loc.messages.NoResultsToPublish",
    "ErrorWhileReadingRunSettings": "ms-resource:loc.messages.ErrorWhileReadingRunSettings",
    "ErrorWhileReadingTestSettings": "ms-resource:loc.messages.ErrorWhileReadingTestSettings",
    "RunInParallelNotSupported": "ms-resource:loc.messages.RunInParallelNotSupported",
    "InvalidSettingsFile": "ms-resource:loc.messages.InvalidSettingsFile",
    "UpdateThreeOrHigherRequired": "ms-resource:loc.messages.UpdateThreeOrHigherRequired",
    "ErrorOccuredWhileSettingRegistry": "ms-resource:loc.messages.ErrorOccuredWhileSettingRegistry",
    "ErrorWhileSettingTestImpactCollectorTestSettings": "ms-resource:loc.messages.ErrorWhileSettingTestImpactCollectorTestSettings",
    "ErrorWhileSettingTestImpactCollectorRunSettings": "ms-resource:loc.messages.ErrorWhileSettingTestImpactCollectorRunSettings",
    "ErrorWhileCreatingResponseFile": "ms-resource:loc.messages.ErrorWhileCreatingResponseFile",
    "ErrorWhileUpdatingResponseFile": "ms-resource:loc.messages.ErrorWhileUpdatingResponseFile",
    "ErrorWhilePublishingCodeChanges": "ms-resource:loc.messages.ErrorWhilePublishingCodeChanges",
    "ErrorWhileListingDiscoveredTests": "ms-resource:loc.messages.ErrorWhileListingDiscoveredTests",
    "PublishCodeChangesPerfTime": "ms-resource:loc.messages.PublishCodeChangesPerfTime",
    "GenerateResponseFilePerfTime": "ms-resource:loc.messages.GenerateResponseFilePerfTime",
    "UploadTestResultsPerfTime": "ms-resource:loc.messages.UploadTestResultsPerfTime",
    "ErrorReadingVstestVersion": "ms-resource:loc.messages.ErrorReadingVstestVersion",
    "UnexpectedVersionString": "ms-resource:loc.messages.UnexpectedVersionString",
    "UnexpectedVersionNumber": "ms-resource:loc.messages.UnexpectedVersionNumber",
    "VstestDiagNotSupported": "ms-resource:loc.messages.VstestDiagNotSupported",
    "NoIncludePatternFound": "ms-resource:loc.messages.NoIncludePatternFound",
    "ErrorWhileUpdatingSettings": "ms-resource:loc.messages.ErrorWhileUpdatingSettings",
    "VideoCollectorNotSupportedWithRunSettings": "ms-resource:loc.messages.VideoCollectorNotSupportedWithRunSettings",
    "runTestInIsolationNotSupported": "ms-resource:loc.messages.runTestInIsolationNotSupported",
    "overrideNotSupported": "ms-resource:loc.messages.overrideNotSupported",
    "vstestVersionInvalid": "ms-resource:loc.messages.vstestVersionInvalid",
    "configureDtaAgentFailed": "ms-resource:loc.messages.configureDtaAgentFailed",
    "otherConsoleOptionsNotSupported": "ms-resource:loc.messages.otherConsoleOptionsNotSupported",
    "distributedTestWorkflow": "ms-resource:loc.messages.distributedTestWorkflow",
    "dtaNumberOfAgents": "ms-resource:loc.messages.dtaNumberOfAgents",
    "testSelectorInput": "ms-resource:loc.messages.testSelectorInput",
    "searchFolderInput": "ms-resource:loc.messages.searchFolderInput",
    "testFilterCriteriaInput": "ms-resource:loc.messages.testFilterCriteriaInput",
    "runSettingsFileInput": "ms-resource:loc.messages.runSettingsFileInput",
    "runInParallelInput": "ms-resource:loc.messages.runInParallelInput",
    "runInIsolationInput": "ms-resource:loc.messages.runInIsolationInput",
    "pathToCustomAdaptersInput": "ms-resource:loc.messages.pathToCustomAdaptersInput",
    "otherConsoleOptionsInput": "ms-resource:loc.messages.otherConsoleOptionsInput",
    "codeCoverageInput": "ms-resource:loc.messages.codeCoverageInput",
    "testPlanInput": "ms-resource:loc.messages.testPlanInput",
    "testplanConfigInput": "ms-resource:loc.messages.testplanConfigInput",
    "testSuiteSelected": "ms-resource:loc.messages.testSuiteSelected",
    "testAssemblyFilterInput": "ms-resource:loc.messages.testAssemblyFilterInput",
    "testAssemblyFilterForTestPlan": "ms-resource:loc.messages.testAssemblyFilterForTestPlan",
    "vsVersionSelected": "ms-resource:loc.messages.vsVersionSelected",
    "runTestsLocally": "ms-resource:loc.messages.runTestsLocally",
    "vstestLocationSpecified": "ms-resource:loc.messages.vstestLocationSpecified",
    "uitestsparallel": "ms-resource:loc.messages.uitestsparallel",
    "pathToCustomAdaptersInvalid": "ms-resource:loc.messages.pathToCustomAdaptersInvalid",
    "pathToCustomAdaptersContainsNoAdapters": "ms-resource:loc.messages.pathToCustomAdaptersContainsNoAdapters",
    "testAssembliesSelector": "ms-resource:loc.messages.testAssembliesSelector",
    "testPlanSelector": "ms-resource:loc.messages.testPlanSelector",
    "testRunSelector": "ms-resource:loc.messages.testRunSelector",
    "testRunIdInvalid": "ms-resource:loc.messages.testRunIdInvalid",
    "testRunIdInput": "ms-resource:loc.messages.testRunIdInput",
<<<<<<< HEAD
    "testSourcesFilteringFailed": "ms-resource:loc.messages.testSourcesFilteringFailed",
    "noTestSourcesFound": "ms-resource:loc.messages.noTestSourcesFound",
    "DontShowWERUIDisabledWarning": "ms-resource:loc.messages.DontShowWERUIDisabledWarning"
=======
    "noVstestConsole": "ms-resource:loc.messages.noVstestConsole"
>>>>>>> 74bedb05
  }
}<|MERGE_RESOLUTION|>--- conflicted
+++ resolved
@@ -17,11 +17,7 @@
   "version": {
     "Major": 2,
     "Minor": 0,
-<<<<<<< HEAD
-    "Patch": 66
-=======
-    "Patch": 68
->>>>>>> 74bedb05
+    "Patch": 69
   },
   "demands": [
     "vstest"
@@ -409,12 +405,9 @@
     "testRunSelector": "ms-resource:loc.messages.testRunSelector",
     "testRunIdInvalid": "ms-resource:loc.messages.testRunIdInvalid",
     "testRunIdInput": "ms-resource:loc.messages.testRunIdInput",
-<<<<<<< HEAD
     "testSourcesFilteringFailed": "ms-resource:loc.messages.testSourcesFilteringFailed",
     "noTestSourcesFound": "ms-resource:loc.messages.noTestSourcesFound",
-    "DontShowWERUIDisabledWarning": "ms-resource:loc.messages.DontShowWERUIDisabledWarning"
-=======
+    "DontShowWERUIDisabledWarning": "ms-resource:loc.messages.DontShowWERUIDisabledWarning",
     "noVstestConsole": "ms-resource:loc.messages.noVstestConsole"
->>>>>>> 74bedb05
   }
 }