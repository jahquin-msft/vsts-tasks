--- conflicted
+++ resolved
@@ -74,25 +74,6 @@
     tl.setVariable('JAVA_HOME', specifiedJavaHome);
 }
 
-<<<<<<< HEAD
-var ccTool = tl.getInput('codeCoverageTool');
-var isCodeCoverageOpted = (typeof ccTool != "undefined" && ccTool && ccTool.toLowerCase() != 'none');
-
-if (isCodeCoverageOpted) {
-    var summaryFile = null;
-    var reportDirectory = null;
-    var reportPOMFile = null;
-    var execFileJacoco = null;
-    var ccReportTask = null;
-    enableCodeCoverage();
-}
-else {
-    tl.debug("Option to enable code coverage was not selected and is being skipped.");
-}
-
-var publishJUnitResults = tl.getInput('publishJUnitResults');
-var testResultsFiles = tl.getInput('testResultsFiles', true);
-=======
 // Maven task orchestration occurs as follows:
 // 1. Check that Maven exists by executing it to retrieve its version.
 // 2. Run Maven with the user goals. Compilation or test errors will cause this to fail.
@@ -107,7 +88,6 @@
 // Setup tool runner that executes Maven only to retrieve its version
 var mvnGetVersion = tl.createToolRunner(mvnExec);
 mvnGetVersion.arg('-version');
->>>>>>> 251fe88c
 
 // 1. Check that Maven exists by executing it to retrieve its version.
 mvnGetVersion.exec()
@@ -164,15 +144,6 @@
         tl.exit(0); // Set task success
     }
 
-<<<<<<< HEAD
-        if (!matchingTestResultsFiles || matchingTestResultsFiles.length == 0) {
-            tl.warning('No test result files matching ' + testResultsFiles + ' were found, so publishing JUnit test results is being skipped.');
-            return 0;
-        }
-
-        var tp = new tl.TestPublisher("JUnit");
-        tp.publish(matchingTestResultsFiles, true, "", "", "", true);
-=======
     // Do not force an exit as publishing results is async and it won't have finished 
 })
 
@@ -189,7 +160,6 @@
         matchingJUnitResultFiles = tl.match(allFiles, testResultsFiles, {
             matchBase: true
         });
->>>>>>> 251fe88c
     }
     else {
         tl.debug('No pattern found in testResultsFiles parameter');
@@ -205,126 +175,7 @@
     tp.publish(matchingJUnitResultFiles, true, "", "", "", true);
 }
 
-<<<<<<< HEAD
-function enableCodeCoverage() {
-    var classFilter = tl.getInput('classFilter');
-    var classFilesDirectories = tl.getInput('classFilesDirectories');
-    var sourceDirectories = tl.getInput('srcDirectories');
-    var buildRootPath = path.dirname(mavenPOMFile);
-    // appending with small guid to keep it unique. Avoiding full guid to ensure no long path issues.
-    var reportPOMFileName = "CCReportPomA4D283EG.xml";
-    reportPOMFile = path.join(buildRootPath, reportPOMFileName);
-    var targetDirectory = path.join(buildRootPath, "target");
-    ccReportTask = "jacoco:report";
-
-    if (ccTool.toLowerCase() == "jacoco") {
-        var reportDirectoryName = "CCReport43F6D5EF";
-        var summaryFileName = "jacoco.xml";
-    }
-    else if (ccTool.toLowerCase() == "cobertura") {
-        var reportDirectoryName = "target/site/cobertura";
-        var summaryFileName = "coverage.xml";
-    }
-
-    reportDirectory = path.join(buildRootPath, reportDirectoryName);
-    summaryFile = path.join(reportDirectory, summaryFileName);
-
-    if (ccTool.toLowerCase() == "jacoco") {
-        execFileJacoco = path.join(reportDirectory, "jacoco.exec");
-    }    
-        
-    // clean any previously generated files.
-    if (isDirectoryExists(targetDirectory)) {
-        tl.rmRF(targetDirectory);
-    }
-    if (isDirectoryExists(reportDirectory)) {
-        tl.rmRF(reportDirectory);
-    }
-    if (isFileExists(reportPOMFile)) {
-        tl.rmRF(reportPOMFile);
-    }
-
-    var buildProps: { [key: string]: string } = {};
-    buildProps['buildfile'] = mavenPOMFile;
-    buildProps['classfilter'] = classFilter
-    buildProps['classfilesdirectories'] = classFilesDirectories;
-    buildProps['sourcedirectories'] = sourceDirectories;
-    buildProps['summaryfile'] = summaryFile;
-    buildProps['reportdirectory'] = reportDirectory;
-    buildProps['reportbuildfile'] = reportPOMFile;
-
-    try {
-        var codeCoverageEnabler = new tl.CodeCoverageEnabler('Maven', ccTool);
-        codeCoverageEnabler.enableCodeCoverage(buildProps);
-        tl.debug("Code coverage is successfully enabled.");
-    }
-    catch (Error) {
-        tl.warning("Enabling code coverage failed. Check the build logs for errors.");
-    }
-}
-
-function publishCodeCoverage(isCodeCoverageOpted: boolean) {
-    if (isCodeCoverageOpted) {
-        tl.debug("Collecting code coverage reports");
-
-        if (ccTool.toLowerCase() == "jacoco") {
-            var mvnReport = tl.createToolRunner(mvntool);
-            mvnReport.arg('-f');
-            if (isFileExists(reportPOMFile)) {
-                // multi module project
-                mvnReport.pathArg(reportPOMFile);
-                mvnReport.arg("verify");
-            }
-            else {
-                mvnReport.pathArg(mavenPOMFile);
-                mvnReport.arg(ccReportTask);
-            }
-            mvnReport.exec().then(function(code) {
-                publishCCToTfs();
-            }).fail(function(err) {
-                tl.warning("No code coverage found to publish. There might be a build failure resulting in no code coverage or there might be no tests.");
-            });
-        }
-        else if (ccTool.toLowerCase() == "cobertura") {
-            publishCCToTfs();
-        }
-    }
-}
-
-function publishCCToTfs() {
-    if (isFileExists(summaryFile)) {
-        tl.debug("Summary file = " + summaryFile);
-        tl.debug("Report directory = " + reportDirectory);
-        tl.debug("Publishing code coverage results to TFS");
-        var ccPublisher = new tl.CodeCoveragePublisher();
-        ccPublisher.publish(ccTool, summaryFile, reportDirectory, "");
-    }
-    else {
-        tl.warning("No code coverage found to publish. There might be a build failure resulting in no code coverage or there might be no tests.");
-    }
-}
-
-function isFileExists(path: string) {
-    try {
-        return tl.stats(path).isFile();
-    }
-    catch (error) {
-        return false;
-    }
-}
-
-function isDirectoryExists(path: string) {
-    try {
-        return tl.stats(path).isDirectory();
-    }
-    catch (error) {
-        return false;
-    }
-}
-
-=======
 // Gets the SonarQube tool runner if SonarQube analysis is enabled.
->>>>>>> 251fe88c
 function getSonarQubeRunner() {
     if (!tl.getBoolInput('sqAnalysisEnabled')) {
         console.log("SonarQube analysis is not enabled");
@@ -399,7 +250,7 @@
     var parameters = Object.getOwnPropertyNames(auth['parameters']);
 
     var keyName;
-    parameters.some(function(key) {
+    parameters.some(function (key) {
 
         if (key.toLowerCase() === paramName.toLowerCase()) {
             keyName = key;
@@ -432,9 +283,6 @@
     }
     if (sqDbPassword) {
         mvnsq.arg('-Dsonar.jdbc.password=' + sqDbPassword);
-    }
-    if (execFileJacoco) {
-        mvnsq.arg('-Dsonar.jacoco.reportPath=' + execFileJacoco);
     }
 
     return mvnsq;
@@ -454,13 +302,8 @@
         if (rightIndex > 0) {
             severity = data.substring(1, rightIndex);
 
-<<<<<<< HEAD
-            if (severity === 'ERROR' || severity === 'WARNING') {
-                // Try to match output like
-=======
             if(severity === 'ERROR' || severity === 'WARNING') {
                 // Try to match output like:
->>>>>>> 251fe88c
                 // /Users/user/agent/_work/4/s/project/src/main/java/com/contoso/billingservice/file.java:[linenumber, columnnumber] error message here
                 // A successful match will return an array of 5 strings - full matched string, file path, line number, column number, error message
                 input = input.substring(rightIndex + 1);
@@ -471,13 +314,8 @@
                     matches = matches.concat(match);
                 }
 
-<<<<<<< HEAD
-                if (matches != null) {
-                    var index = 0;
-=======
                 if(matches != null) {
                     var index: number = 0;
->>>>>>> 251fe88c
                     while (index + 4 < matches.length) {
                         tl.debug('full match = ' + matches[index + 0]);
                         tl.debug('file path = ' + matches[index + 1]);
@@ -500,65 +338,4 @@
             }
         }
     }
-<<<<<<< HEAD
-}
-
-/*
-Maven task orchestration:
-1. Check that maven exists 
-2. Run maven with the user goals. Compilation or test errors will cause this to fail
-3. Always try to publish tests results 
-4. Always try to run the SonarQube analysis if it is enabled. In case the build has failed, the analysis 
-will still succeed but the report will have less data. 
-5. If #2 above failed, exit with an error code to mark the entire step as failed. Same for #4.
-*/
-
-var userRunFailed = false;
-var sqRunFailed = false;
-
-mvnv.exec()
-    .fail(function(err) {
-        console.error("Maven is not installed on the agent");
-        tl.exit(1);  // tl.exit sets the step result but does not stop execution
-        process.exit(1);
-    })
-    .then(function(code) {
-        //read maven stdout
-        mvnb.on('stdout', function(data) {
-            processMavenOutput(data);
-        });
-        return mvnb.exec(); // run Maven with the user specified goals
-    })
-    .fail(function(err) {
-        console.error(err.message);
-        userRunFailed = true; // record the error and continue
-    })
-    .then(function(code) {
-        var mvnsq = getSonarQubeRunner();
-
-        if (mvnsq) {
-            // run Maven with the sonar:sonar goal, even if the user-goal Maven failed (e.g. test failures)
-            // note that running sonar:sonar along with the user goals is not supported due to a SonarQube bug
-            return mvnsq.exec()
-        }
-    })
-    .fail(function(err) {
-        console.error(err.message);
-        console.error("SonarQube analysis failed");
-        sqRunFailed = true;
-    })
-    .then(function() {
-        // publish test results even if tests fail, causing Maven to fail;
-        publishTestResults(publishJUnitResults, testResultsFiles);
-        publishCodeCoverage(isCodeCoverageOpted);
-        if (userRunFailed || sqRunFailed) {
-            tl.exit(1); // mark task failure
-        } else {
-            tl.exit(0); // mark task success
-        }
-
-        // do not force an exit as publishing results is async and it won't have finished 
-    })
-=======
-}
->>>>>>> 251fe88c
+}