export const AzureEnvironments = {
    AzureStack: 'azurestack'
};

export const APPLICATION_INSIGHTS_EXTENSION_NAME: string = "Microsoft.ApplicationInsights.AzureWebSites";

export const productionSlot: string = "production";

<<<<<<< HEAD
export const mysqlApiVersion: string = '2017-04-30-preview';
=======
export const APIVersions = {
    azure_arm_appinsights: '2015-05-01'
}

export const KUDU_DEPLOYMENT_CONSTANTS = {
    SUCCESS: 4,
    FAILED: 3
}
>>>>>>> 02c5557a
<|MERGE_RESOLUTION|>--- conflicted
+++ resolved
@@ -6,9 +6,8 @@
 
 export const productionSlot: string = "production";
 
-<<<<<<< HEAD
 export const mysqlApiVersion: string = '2017-04-30-preview';
-=======
+
 export const APIVersions = {
     azure_arm_appinsights: '2015-05-01'
 }
@@ -17,4 +16,3 @@
     SUCCESS: 4,
     FAILED: 3
 }
->>>>>>> 02c5557a
