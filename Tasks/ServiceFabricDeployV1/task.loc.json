--- conflicted
+++ resolved
@@ -17,11 +17,7 @@
   "version": {
     "Major": 1,
     "Minor": 7,
-<<<<<<< HEAD
     "Patch": 11
-=======
-    "Patch": 10
->>>>>>> f244f437
   },
   "demands": [
     "Cmd"
