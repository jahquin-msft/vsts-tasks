{
  "id": "2CA8FE15-42EA-4B26-80F1-E0738EC17E89",
  "name": "AzureCloudPowerShellDeployment",
  "friendlyName": "ms-resource:loc.friendlyName",
  "description": "ms-resource:loc.description",
  "helpMarkDown": "ms-resource:loc.helpMarkDown",
  "category": "Deploy",
  "visibility": [
    "Build",
    "Release"
  ],
  "runsOn": [
    "Agent"
  ],
  "author": "Microsoft Corporation",
  "version": {
    "Major": 1,
<<<<<<< HEAD
    "Minor": 2,
    "Patch": 2
=======
    "Minor": 3,
    "Patch": 1
>>>>>>> 42b95f2c
  },
  "demands": [
    "azureps"
  ],
  "minimumAgentVersion": "1.103.0",
  "groups": [
    {
      "name": "newServiceAdvancedOptions",
      "displayName": "ms-resource:loc.group.displayName.newServiceAdvancedOptions",
      "isExpanded": false
    }
  ],
  "inputs": [
    {
      "name": "ConnectedServiceName",
      "aliases": [
        "azureClassicSubscription"
      ],
      "type": "connectedService:Azure:Certificate,UsernamePassword",
      "label": "ms-resource:loc.input.label.ConnectedServiceName",
      "defaultValue": "",
      "required": true,
      "helpMarkDown": "ms-resource:loc.input.help.ConnectedServiceName"
    },
    {
      "name": "StorageAccount",
      "type": "pickList",
      "label": "ms-resource:loc.input.label.StorageAccount",
      "defaultValue": "",
      "required": true,
      "properties": {
        "EditableOptions": "True"
      },
      "helpMarkDown": "ms-resource:loc.input.help.StorageAccount"
    },
    {
      "name": "ServiceName",
      "type": "pickList",
      "label": "ms-resource:loc.input.label.ServiceName",
      "defaultValue": "",
      "required": true,
      "helpMarkDown": "ms-resource:loc.input.help.ServiceName",
      "properties": {
        "EditableOptions": "True"
      }
    },
    {
      "name": "ServiceLocation",
      "type": "pickList",
      "label": "ms-resource:loc.input.label.ServiceLocation",
      "defaultValue": "",
      "required": true,
      "helpMarkDown": "ms-resource:loc.input.help.ServiceLocation",
      "properties": {
        "EditableOptions": "True"
      }
    },
    {
      "name": "CsPkg",
      "type": "filePath",
      "label": "ms-resource:loc.input.label.CsPkg",
      "defaultValue": "",
      "required": true,
      "helpMarkDown": "ms-resource:loc.input.help.CsPkg"
    },
    {
      "name": "CsCfg",
      "type": "filePath",
      "label": "ms-resource:loc.input.label.CsCfg",
      "defaultValue": "",
      "required": true,
      "helpMarkDown": "ms-resource:loc.input.help.CsCfg"
    },
    {
      "name": "Slot",
      "aliases": [
        "slotName"
      ],
      "type": "string",
      "label": "ms-resource:loc.input.label.Slot",
      "defaultValue": "Production",
      "required": true,
      "helpMarkDown": "ms-resource:loc.input.help.Slot"
    },
    {
      "name": "DeploymentLabel",
      "type": "string",
      "label": "ms-resource:loc.input.label.DeploymentLabel",
      "defaultValue": "$(Build.BuildNumber)",
      "required": false,
      "helpMarkDown": "ms-resource:loc.input.help.DeploymentLabel"
    },
    {
      "name": "AppendDateTimeToLabel",
      "type": "boolean",
      "label": "ms-resource:loc.input.label.AppendDateTimeToLabel",
      "defaultValue": "false",
      "required": false,
      "helpMarkDown": "ms-resource:loc.input.help.AppendDateTimeToLabel"
    },
    {
      "name": "AllowUpgrade",
      "type": "boolean",
      "label": "ms-resource:loc.input.label.AllowUpgrade",
      "defaultValue": "true",
      "helpMarkDown": "ms-resource:loc.input.help.AllowUpgrade",
      "required": true
    },
    {
      "name": "ForceUpgrade",
      "type": "boolean",
      "label": "ms-resource:loc.input.label.ForceUpgrade",
      "defaultValue": "false",
      "visibleRule": "AllowUpgrade == true",
      "helpMarkDown": "ms-resource:loc.input.help.ForceUpgrade",
      "required": false
    },
    {
      "name": "SimultaneousUpgrade",
      "type": "boolean",
      "label": "ms-resource:loc.input.label.SimultaneousUpgrade",
      "defaultValue": "false",
      "visibleRule": "AllowUpgrade == true",
      "helpMarkDown": "ms-resource:loc.input.help.SimultaneousUpgrade",
      "required": false
    },
    {
      "name": "DiagnosticStorageAccountKeys",
      "type": "multiLine",
      "label": "ms-resource:loc.input.label.DiagnosticStorageAccountKeys",
      "defaultValue": "",
      "required": false,
      "helpMarkDown": "ms-resource:loc.input.help.DiagnosticStorageAccountKeys",
      "groupName": "newServiceAdvancedOptions",
      "properties": {
        "resizable": "true",
        "rows": "6",
        "maxLength": "500"
      }
    },
    {
      "name": "NewServiceCustomCertificates",
      "type": "multiLine",
      "label": "ms-resource:loc.input.label.NewServiceCustomCertificates",
      "defaultValue": "",
      "required": false,
      "helpMarkDown": "ms-resource:loc.input.help.NewServiceCustomCertificates",
      "groupName": "newServiceAdvancedOptions",
      "properties": {
        "resizable": "true",
        "rows": "6",
        "maxLength": "20000"
      }
    },
    {
      "name": "NewServiceAdditionalArguments",
      "type": "string",
      "label": "ms-resource:loc.input.label.NewServiceAdditionalArguments",
      "defaultValue": "",
      "required": false,
      "helpMarkDown": "ms-resource:loc.input.help.NewServiceAdditionalArguments",
      "groupName": "newServiceAdvancedOptions"
    },
    {
      "name": "NewServiceAffinityGroup",
      "type": "pickList",
      "label": "ms-resource:loc.input.label.NewServiceAffinityGroup",
      "defaultValue": "",
      "required": false,
      "helpMarkDown": "ms-resource:loc.input.help.NewServiceAffinityGroup",
      "groupName": "newServiceAdvancedOptions",
      "properties": {
        "EditableOptions": "True"
      }
    }
  ],
  "dataSourceBindings": [
    {
      "target": "ServiceName",
      "endpointId": "$(ConnectedServiceName)",
      "dataSourceName": "AzureHostedServiceNames"
    },
    {
      "target": "ServiceLocation",
      "endpointId": "$(ConnectedServiceName)",
      "dataSourceName": "AzureLocations"
    },
    {
      "target": "NewServiceAffinityGroup",
      "endpointId": "$(ConnectedServiceName)",
      "dataSourceName": "AzureAffinityGroups"
    },
    {
      "target": "StorageAccount",
      "endpointId": "$(ConnectedServiceName)",
      "dataSourceName": "AzureStorageServiceNames"
    }
  ],
  "instanceNameFormat": "ms-resource:loc.instanceNameFormat",
  "execution": {
    "PowerShell3": {
      "target": "Publish-AzureCloudDeployment.ps1"
    }
  },
  "messages": {
    "Couldnotgettheprimarystoragekeyforstorageaccount0Unabletoapplyanydiagnosticsextensions": "ms-resource:loc.messages.Couldnotgettheprimarystoragekeyforstorageaccount0Unabletoapplyanydiagnosticsextensions",
    "Couldnotgettheprimarystoragekeyforthepublicconfigstorageaccount0Unabletoapplyanydiagnosticsextensions": "ms-resource:loc.messages.Couldnotgettheprimarystoragekeyforthepublicconfigstorageaccount0Unabletoapplyanydiagnosticsextensions",
    "Applyinganyconfigureddiagnosticsextensions": "ms-resource:loc.messages.Applyinganyconfigureddiagnosticsextensions",
    "_0couldnotbeparsedintopartsforregisteringdiagnosticsextensions": "ms-resource:loc.messages._0couldnotbeparsedintopartsforregisteringdiagnosticsextensions",
    "Nofileswerefoundtodeploywithsearchpattern0": "ms-resource:loc.messages.Nofileswerefoundtodeploywithsearchpattern0",
    "Foundmorethanonefiletodeploywithsearchpattern0Therecanbeonlyone": "ms-resource:loc.messages.Foundmorethanonefiletodeploywithsearchpattern0Therecanbeonlyone",
    "Storagekeysaredefinedininvalidformat": "ms-resource:loc.messages.Storagekeysaredefinedininvalidformat",
    "Unabletofind0usingprovidedsubscription": "ms-resource:loc.messages.Unabletofind0usingprovidedsubscription",
    "Currentversionofazurepowershelldontsupportexternalstorageaccountforconfiguringdiagnostics": "ms-resource:loc.messages.Currentversionofazurepowershelldontsupportexternalstorageaccountforconfiguringdiagnostics",
    "Customcertificatesaredefinedininvalidformat": "ms-resource:loc.messages.Customcertificatesaredefinedininvalidformat",
    "Addinganyconfiguredcustomcertificates": "ms-resource:loc.messages.Addinganyconfiguredcustomcertificates"
  }
}<|MERGE_RESOLUTION|>--- conflicted
+++ resolved
@@ -15,13 +15,8 @@
   "author": "Microsoft Corporation",
   "version": {
     "Major": 1,
-<<<<<<< HEAD
-    "Minor": 2,
+    "Minor": 3,
     "Patch": 2
-=======
-    "Minor": 3,
-    "Patch": 1
->>>>>>> 42b95f2c
   },
   "demands": [
     "azureps"
