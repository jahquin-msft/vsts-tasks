--- conflicted
+++ resolved
@@ -484,12 +484,9 @@
       "target": "testSuite",
       "endpointId": "tfs:teamfoundation",
       "endpointUrl": "{{endpoint.url}}/{{system.teamProject}}/_apis/test/plans/{{testPlan}}/suites?$asTreeView=true&api-version=3.0-preview.2",
-<<<<<<< HEAD
-=======
       "parameters": {
         "testPlan": "$(testPlan)"
       },
->>>>>>> c19eaacf
       "resultSelector": "jsonpath:$.value[*]"
     }
   ],
