--- conflicted
+++ resolved
@@ -22,7 +22,7 @@
         },
         {
             "name": "alternateCredentials",
-            "displayName": "Alternate Credentials if connecting to Visual Studio Online",
+            "displayName": "Alternate Credentials, only required if connecting to Visual Studio Online",
             "isExpanded": true
         }
     ],
@@ -69,20 +69,8 @@
             "label": "Password",
             "defaultValue": "",
             "required": true,
-<<<<<<< HEAD
             "helpMarkDown": "The password for the username given above.",
             "groupName": "environment"
-=======
-            "helpMarkDown": "The password for the username given above."
-        },
-        {
-            "name": "subHeading",
-            "type": "bool",
-            "label": "Alternate Credentials to publish test results, only required if connecting to Visual Studio Online",
-            "defaultValue": "false",
-            "required": true,
-            "helpMarkDown": ""
->>>>>>> 7e75acf3
         },
         {
             "name": "alternateCredsUserName",
@@ -90,12 +78,8 @@
             "label": "Alternate credentials Username",
             "defaultValue": "",
             "required": false,
-<<<<<<< HEAD
-            "helpMarkDown": "Alternate Credentials Username, only if connecting to Visual Studio Online",
+            "helpMarkDown": "Alternate Credentials Username, only required if connecting to Visual Studio Online",
             "groupName": "alternateCredentials"
-=======
-            "helpMarkDown": "Alternate Credentials Username, only required if connecting to Visual Studio Online"
->>>>>>> 7e75acf3
         },
         {
             "name": "alternateCredsPassword",
@@ -103,12 +87,8 @@
             "label": "Alternate credentials Password",
             "defaultValue": "",
             "required": false,
-<<<<<<< HEAD
-            "helpMarkDown": "Alternate Credentials Password, only if connecting to Visual Studio Online",
+            "helpMarkDown": "Alternate Credentials Password, only required if connecting to Visual Studio Online",
             "groupName": "alternateCredentials"
-=======
-            "helpMarkDown": "Alternate Credentials Password, only required if connecting to Visual Studio Online"
->>>>>>> 7e75acf3
         }
     ],
     "instanceNameFormat": "Deploy and configure Test Agent",
